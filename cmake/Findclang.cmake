--- conflicted
+++ resolved
@@ -9,21 +9,13 @@
 
 find_path(CLANG_INCLUDE_DIRS NAMES clang/Frontend/ASTUnit.h
   PATHS
-<<<<<<< HEAD
     /usr/lib/llvm/13/include
     /usr/lib/llvm-13/include
     /usr/lib/llvm-13.0/include
     /usr/local/llvm130/include
     /usr/local/llvm13/include
-=======
-    /usr/lib/llvm/12/include
-    /usr/lib/llvm-12/include
-    /usr/lib/llvm-12.0/include
-    /usr/local/llvm120/include
-    /usr/local/llvm12/include
-    /usr/local/opt/llvm@12/include
-    /opt/homebrew/opt/llvm@12/include
->>>>>>> 0395b35c
+    /usr/local/opt/llvm@13/include
+    /opt/homebrew/opt/llvm@13/include
     /mingw64/include
 )
 
@@ -35,21 +27,13 @@
       clang-cpp
     PATHS
       ${CLANG_LIBDIRS}
-<<<<<<< HEAD
       /usr/lib/llvm/13/lib
       /usr/lib/llvm/13/lib64
       /usr/lib/llvm-13/lib
       /usr/local/llvm130/lib
       /usr/local/llvm13/lib
-=======
-      /usr/lib/llvm/12/lib
-      /usr/lib/llvm/12/lib64
-      /usr/lib/llvm-12/lib
-      /usr/local/llvm120/lib
-      /usr/local/llvm12/lib
-      /usr/local/opt/llvm@12/lib
-      /opt/homebrew/opt/llvm@12/lib
->>>>>>> 0395b35c
+      /usr/local/opt/llvm@13/lib
+      /opt/homebrew/opt/llvm@13/lib
   )
 endif()
 
@@ -59,21 +43,13 @@
     find_library(CLANG_${_prettylibname_}_LIB NAMES ${_libname_}
       PATHS
         ${CLANG_LIBDIRS}
-<<<<<<< HEAD
         /usr/lib/llvm/13/lib
         /usr/lib/llvm-13/lib
         /usr/lib/llvm-13.0/lib
         /usr/local/llvm130/lib
         /usr/local/llvm13/lib
-=======
-        /usr/lib/llvm/12/lib
-        /usr/lib/llvm-12/lib
-        /usr/lib/llvm-12.0/lib
-        /usr/local/llvm120/lib
-        /usr/local/llvm12/lib
-        /usr/local/opt/llvm@12/lib
-        /opt/homebrew/opt/llvm@12/lib
->>>>>>> 0395b35c
+        /usr/local/opt/llvm@13/lib
+        /opt/homebrew/opt/llvm@13/lib
         /mingw64/lib
         /c/msys64/mingw64/lib
         c:\\msys64\\mingw64\\lib
