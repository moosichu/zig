﻿/*
 * Copyright (c) 2015 Andrew Kelley
 *
 * This file is part of zig, which is MIT licensed.
 * See http://opensource.org/licenses/MIT
 */

#include "analyze.hpp"
#include "ast_render.hpp"
#include "codegen.hpp"
#include "config.h"
#include "error.hpp"
#include "ir.hpp"
#include "ir_print.hpp"
#include "os.hpp"
#include "parser.hpp"
#include "softfloat.hpp"
#include "zig_llvm.h"


static const size_t default_backward_branch_quota = 1000;

static Error ATTRIBUTE_MUST_USE resolve_struct_type(CodeGen *g, ZigType *struct_type);

static Error ATTRIBUTE_MUST_USE resolve_struct_zero_bits(CodeGen *g, ZigType *struct_type);
static Error ATTRIBUTE_MUST_USE resolve_struct_alignment(CodeGen *g, ZigType *struct_type);
static Error ATTRIBUTE_MUST_USE resolve_enum_zero_bits(CodeGen *g, ZigType *enum_type);
static Error ATTRIBUTE_MUST_USE resolve_union_zero_bits(CodeGen *g, ZigType *union_type);
static Error ATTRIBUTE_MUST_USE resolve_union_alignment(CodeGen *g, ZigType *union_type);
static void analyze_fn_body(CodeGen *g, ZigFn *fn_table_entry);
static void resolve_llvm_types(CodeGen *g, ZigType *type, ResolveStatus wanted_resolve_status);
static void preview_use_decl(CodeGen *g, TldUsingNamespace *using_namespace, ScopeDecls *dest_decls_scope);
static void resolve_use_decl(CodeGen *g, TldUsingNamespace *tld_using_namespace, ScopeDecls *dest_decls_scope);
static void analyze_fn_async(CodeGen *g, ZigFn *fn, bool resolve_frame);

// nullptr means not analyzed yet; this one means currently being analyzed
static const AstNode *inferred_async_checking = reinterpret_cast<AstNode *>(0x1);
// this one means analyzed and it's not async
static const AstNode *inferred_async_none = reinterpret_cast<AstNode *>(0x2);

static bool is_top_level_struct(ZigType *import) {
    return import->id == ZigTypeIdStruct && import->data.structure.root_struct != nullptr;
}

static ErrorMsg *add_error_note_token(CodeGen *g, ErrorMsg *parent_msg, ZigType *owner, Token *token, Buf *msg) {
    assert(is_top_level_struct(owner));
    RootStruct *root_struct = owner->data.structure.root_struct;

    ErrorMsg *err = err_msg_create_with_line(root_struct->path, token->start_line, token->start_column,
            root_struct->source_code, root_struct->line_offsets, msg);

    err_msg_add_note(parent_msg, err);
    return err;
}

ErrorMsg *add_token_error(CodeGen *g, ZigType *owner, Token *token, Buf *msg) {
    assert(is_top_level_struct(owner));
    RootStruct *root_struct = owner->data.structure.root_struct;
    ErrorMsg *err = err_msg_create_with_line(root_struct->path, token->start_line, token->start_column,
            root_struct->source_code, root_struct->line_offsets, msg);

    g->errors.append(err);
    g->trace_err = err;
    return err;
}

ErrorMsg *add_node_error(CodeGen *g, AstNode *node, Buf *msg) {
    Token fake_token;
    fake_token.start_line = node->line;
    fake_token.start_column = node->column;
    node->already_traced_this_node = true;
    return add_token_error(g, node->owner, &fake_token, msg);
}

ErrorMsg *add_error_note(CodeGen *g, ErrorMsg *parent_msg, const AstNode *node, Buf *msg) {
    Token fake_token;
    fake_token.start_line = node->line;
    fake_token.start_column = node->column;
    return add_error_note_token(g, parent_msg, node->owner, &fake_token, msg);
}

ZigType *new_type_table_entry(ZigTypeId id) {
    ZigType *entry = allocate<ZigType>(1);
    entry->id = id;
    return entry;
}

static ScopeDecls **get_container_scope_ptr(ZigType *type_entry) {
    if (type_entry->id == ZigTypeIdStruct) {
        return &type_entry->data.structure.decls_scope;
    } else if (type_entry->id == ZigTypeIdEnum) {
        return &type_entry->data.enumeration.decls_scope;
    } else if (type_entry->id == ZigTypeIdUnion) {
        return &type_entry->data.unionation.decls_scope;
    }
    zig_unreachable();
}

ScopeDecls *get_container_scope(ZigType *type_entry) {
    return *get_container_scope_ptr(type_entry);
}

void init_scope(CodeGen *g, Scope *dest, ScopeId id, AstNode *source_node, Scope *parent) {
    dest->codegen = g;
    dest->id = id;
    dest->source_node = source_node;
    dest->parent = parent;
}

static ScopeDecls *create_decls_scope(CodeGen *g, AstNode *node, Scope *parent, ZigType *container_type,
        ZigType *import, Buf *bare_name)
{
    assert(node == nullptr || node->type == NodeTypeContainerDecl || node->type == NodeTypeFnCallExpr);
    ScopeDecls *scope = allocate<ScopeDecls>(1);
    init_scope(g, &scope->base, ScopeIdDecls, node, parent);
    scope->decl_table.init(4);
    scope->container_type = container_type;
    scope->import = import;
    scope->bare_name = bare_name;
    return scope;
}

ScopeBlock *create_block_scope(CodeGen *g, AstNode *node, Scope *parent) {
    assert(node->type == NodeTypeBlock);
    ScopeBlock *scope = allocate<ScopeBlock>(1);
    init_scope(g, &scope->base, ScopeIdBlock, node, parent);
    scope->name = node->data.block.name;
    return scope;
}

ScopeDefer *create_defer_scope(CodeGen *g, AstNode *node, Scope *parent) {
    assert(node->type == NodeTypeDefer);
    ScopeDefer *scope = allocate<ScopeDefer>(1);
    init_scope(g, &scope->base, ScopeIdDefer, node, parent);
    return scope;
}

ScopeDeferExpr *create_defer_expr_scope(CodeGen *g, AstNode *node, Scope *parent) {
    assert(node->type == NodeTypeDefer);
    ScopeDeferExpr *scope = allocate<ScopeDeferExpr>(1);
    init_scope(g, &scope->base, ScopeIdDeferExpr, node, parent);
    return scope;
}

Scope *create_var_scope(CodeGen *g, AstNode *node, Scope *parent, ZigVar *var) {
    ScopeVarDecl *scope = allocate<ScopeVarDecl>(1);
    init_scope(g, &scope->base, ScopeIdVarDecl, node, parent);
    scope->var = var;
    return &scope->base;
}

ScopeCImport *create_cimport_scope(CodeGen *g, AstNode *node, Scope *parent) {
    assert(node->type == NodeTypeFnCallExpr);
    ScopeCImport *scope = allocate<ScopeCImport>(1);
    init_scope(g, &scope->base, ScopeIdCImport, node, parent);
    buf_resize(&scope->buf, 0);
    return scope;
}

ScopeLoop *create_loop_scope(CodeGen *g, AstNode *node, Scope *parent) {
    ScopeLoop *scope = allocate<ScopeLoop>(1);
    init_scope(g, &scope->base, ScopeIdLoop, node, parent);
    if (node->type == NodeTypeWhileExpr) {
        scope->name = node->data.while_expr.name;
    } else if (node->type == NodeTypeForExpr) {
        scope->name = node->data.for_expr.name;
    } else {
        zig_unreachable();
    }
    return scope;
}

Scope *create_runtime_scope(CodeGen *g, AstNode *node, Scope *parent, IrInstruction *is_comptime) {
    ScopeRuntime *scope = allocate<ScopeRuntime>(1);
    scope->is_comptime = is_comptime;
    init_scope(g, &scope->base, ScopeIdRuntime, node, parent);
    return &scope->base;
}

ScopeSuspend *create_suspend_scope(CodeGen *g, AstNode *node, Scope *parent) {
    assert(node->type == NodeTypeSuspend);
    ScopeSuspend *scope = allocate<ScopeSuspend>(1);
    init_scope(g, &scope->base, ScopeIdSuspend, node, parent);
    return scope;
}

ScopeFnDef *create_fndef_scope(CodeGen *g, AstNode *node, Scope *parent, ZigFn *fn_entry) {
    ScopeFnDef *scope = allocate<ScopeFnDef>(1);
    init_scope(g, &scope->base, ScopeIdFnDef, node, parent);
    scope->fn_entry = fn_entry;
    return scope;
}

Scope *create_comptime_scope(CodeGen *g, AstNode *node, Scope *parent) {
    ScopeCompTime *scope = allocate<ScopeCompTime>(1);
    init_scope(g, &scope->base, ScopeIdCompTime, node, parent);
    return &scope->base;
}

Scope *create_typeof_scope(CodeGen *g, AstNode *node, Scope *parent) {
    ScopeTypeOf *scope = allocate<ScopeTypeOf>(1);
    init_scope(g, &scope->base, ScopeIdTypeOf, node, parent);
    return &scope->base;
}

ZigType *get_scope_import(Scope *scope) {
    while (scope) {
        if (scope->id == ScopeIdDecls) {
            ScopeDecls *decls_scope = (ScopeDecls *)scope;
            assert(is_top_level_struct(decls_scope->import));
            return decls_scope->import;
        }
        scope = scope->parent;
    }
    zig_unreachable();
}

ScopeTypeOf *get_scope_typeof(Scope *scope) {
    while (scope) {
        switch (scope->id) {
            case ScopeIdTypeOf:
                return reinterpret_cast<ScopeTypeOf *>(scope);
            case ScopeIdFnDef:
            case ScopeIdDecls:
                return nullptr;
            default:
                scope = scope->parent;
                continue;
        }
    }
    zig_unreachable();
}

static ZigType *new_container_type_entry(CodeGen *g, ZigTypeId id, AstNode *source_node, Scope *parent_scope,
        Buf *bare_name)
{
    ZigType *entry = new_type_table_entry(id);
    *get_container_scope_ptr(entry) = create_decls_scope(g, source_node, parent_scope, entry,
            get_scope_import(parent_scope), bare_name);
    return entry;
}

static uint8_t bits_needed_for_unsigned(uint64_t x) {
    if (x == 0) {
        return 0;
    }
    uint8_t base = log2_u64(x);
    uint64_t upper = (((uint64_t)1) << base) - 1;
    return (upper >= x) ? base : (base + 1);
}

AstNode *type_decl_node(ZigType *type_entry) {
    switch (type_entry->id) {
        case ZigTypeIdInvalid:
            zig_unreachable();
        case ZigTypeIdStruct:
            return type_entry->data.structure.decl_node;
        case ZigTypeIdEnum:
            return type_entry->data.enumeration.decl_node;
        case ZigTypeIdUnion:
            return type_entry->data.unionation.decl_node;
        case ZigTypeIdFnFrame:
            return type_entry->data.frame.fn->proto_node;
        case ZigTypeIdOpaque:
        case ZigTypeIdMetaType:
        case ZigTypeIdVoid:
        case ZigTypeIdBool:
        case ZigTypeIdUnreachable:
        case ZigTypeIdInt:
        case ZigTypeIdFloat:
        case ZigTypeIdPointer:
        case ZigTypeIdArray:
        case ZigTypeIdComptimeFloat:
        case ZigTypeIdComptimeInt:
        case ZigTypeIdEnumLiteral:
        case ZigTypeIdUndefined:
        case ZigTypeIdNull:
        case ZigTypeIdOptional:
        case ZigTypeIdErrorUnion:
        case ZigTypeIdErrorSet:
        case ZigTypeIdFn:
        case ZigTypeIdBoundFn:
        case ZigTypeIdArgTuple:
        case ZigTypeIdVector:
        case ZigTypeIdAnyFrame:
            return nullptr;
    }
    zig_unreachable();
}

bool type_is_resolved(ZigType *type_entry, ResolveStatus status) {
    switch (type_entry->id) {
        case ZigTypeIdInvalid:
            zig_unreachable();
        case ZigTypeIdStruct:
            return type_entry->data.structure.resolve_status >= status;
        case ZigTypeIdUnion:
            return type_entry->data.unionation.resolve_status >= status;
        case ZigTypeIdEnum:
            return type_entry->data.enumeration.resolve_status >= status;
        case ZigTypeIdFnFrame:
            switch (status) {
                case ResolveStatusInvalid:
                    zig_unreachable();
                case ResolveStatusUnstarted:
                case ResolveStatusZeroBitsKnown:
                    return true;
                case ResolveStatusAlignmentKnown:
                case ResolveStatusSizeKnown:
                    return type_entry->data.frame.locals_struct != nullptr;
                case ResolveStatusLLVMFwdDecl:
                case ResolveStatusLLVMFull:
                    return type_entry->llvm_type != nullptr;
            }
        case ZigTypeIdOpaque:
            return status < ResolveStatusSizeKnown;
        case ZigTypeIdPointer:
            switch (status) {
                case ResolveStatusInvalid:
                    zig_unreachable();
                case ResolveStatusUnstarted:
                    return true;
                case ResolveStatusZeroBitsKnown:
                case ResolveStatusAlignmentKnown:
                case ResolveStatusSizeKnown:
                    return type_entry->abi_size != SIZE_MAX;
                case ResolveStatusLLVMFwdDecl:
                case ResolveStatusLLVMFull:
                    return type_entry->llvm_type != nullptr;
            }
        case ZigTypeIdMetaType:
        case ZigTypeIdVoid:
        case ZigTypeIdBool:
        case ZigTypeIdUnreachable:
        case ZigTypeIdInt:
        case ZigTypeIdFloat:
        case ZigTypeIdArray:
        case ZigTypeIdComptimeFloat:
        case ZigTypeIdComptimeInt:
        case ZigTypeIdEnumLiteral:
        case ZigTypeIdUndefined:
        case ZigTypeIdNull:
        case ZigTypeIdOptional:
        case ZigTypeIdErrorUnion:
        case ZigTypeIdErrorSet:
        case ZigTypeIdFn:
        case ZigTypeIdBoundFn:
        case ZigTypeIdArgTuple:
        case ZigTypeIdVector:
        case ZigTypeIdAnyFrame:
            return true;
    }
    zig_unreachable();
}

bool type_is_complete(ZigType *type_entry) {
    return type_is_resolved(type_entry, ResolveStatusSizeKnown);
}

uint64_t type_size(CodeGen *g, ZigType *type_entry) {
    assert(type_is_resolved(type_entry, ResolveStatusSizeKnown));
    return type_entry->abi_size;
}

uint64_t type_size_bits(CodeGen *g, ZigType *type_entry) {
    assert(type_is_resolved(type_entry, ResolveStatusSizeKnown));
    return type_entry->size_in_bits;
}

uint32_t get_abi_alignment(CodeGen *g, ZigType *type_entry) {
    assert(type_is_resolved(type_entry, ResolveStatusAlignmentKnown));
    return type_entry->abi_align;
}

static bool is_slice(ZigType *type) {
    return type->id == ZigTypeIdStruct && type->data.structure.is_slice;
}

ZigType *get_smallest_unsigned_int_type(CodeGen *g, uint64_t x) {
    return get_int_type(g, false, bits_needed_for_unsigned(x));
}

ZigType *get_any_frame_type(CodeGen *g, ZigType *result_type) {
    if (result_type != nullptr && result_type->any_frame_parent != nullptr) {
        return result_type->any_frame_parent;
    } else if (result_type == nullptr && g->builtin_types.entry_any_frame != nullptr) {
        return g->builtin_types.entry_any_frame;
    }

    ZigType *entry = new_type_table_entry(ZigTypeIdAnyFrame);
    entry->abi_size = g->builtin_types.entry_usize->abi_size;
    entry->size_in_bits = g->builtin_types.entry_usize->size_in_bits;
    entry->abi_align = g->builtin_types.entry_usize->abi_align;
    entry->data.any_frame.result_type = result_type;
    buf_init_from_str(&entry->name, "anyframe");
    if (result_type != nullptr) {
        buf_appendf(&entry->name, "->%s", buf_ptr(&result_type->name));
    }

    if (result_type != nullptr) {
        result_type->any_frame_parent = entry;
    } else if (result_type == nullptr) {
        g->builtin_types.entry_any_frame = entry;
    }
    return entry;
}

static const char *ptr_len_to_star_str(PtrLen ptr_len) {
    switch (ptr_len) {
        case PtrLenSingle:
            return "*";
        case PtrLenUnknown:
            return "[*]";
        case PtrLenC:
            return "[*c]";
    }
    zig_unreachable();
}

ZigType *get_fn_frame_type(CodeGen *g, ZigFn *fn) {
    if (fn->frame_type != nullptr) {
        return fn->frame_type;
    }

    ZigType *entry = new_type_table_entry(ZigTypeIdFnFrame);
    buf_resize(&entry->name, 0);
    buf_appendf(&entry->name, "@Frame(%s)", buf_ptr(&fn->symbol_name));

    entry->data.frame.fn = fn;

    // Async function frames are always non-zero bits because they always have a resume index.
    entry->abi_size = SIZE_MAX;
    entry->size_in_bits = SIZE_MAX;

    fn->frame_type = entry;
    return entry;
}

ZigType *get_pointer_to_type_extra(CodeGen *g, ZigType *child_type, bool is_const,
        bool is_volatile, PtrLen ptr_len, uint32_t byte_alignment,
        uint32_t bit_offset_in_host, uint32_t host_int_bytes, bool allow_zero)
{
    assert(ptr_len != PtrLenC || allow_zero);
    assert(!type_is_invalid(child_type));
    assert(ptr_len == PtrLenSingle || child_type->id != ZigTypeIdOpaque);

    if (byte_alignment != 0) {
        uint32_t abi_alignment = get_abi_alignment(g, child_type);
        if (byte_alignment == abi_alignment)
            byte_alignment = 0;
    }

    if (host_int_bytes != 0) {
        uint32_t child_type_bits = type_size_bits(g, child_type);
        if (host_int_bytes * 8 == child_type_bits) {
            assert(bit_offset_in_host == 0);
            host_int_bytes = 0;
        }
    }

    TypeId type_id = {};
    ZigType **parent_pointer = nullptr;
    if (host_int_bytes != 0 || is_volatile || byte_alignment != 0 || ptr_len != PtrLenSingle || allow_zero) {
        type_id.id = ZigTypeIdPointer;
        type_id.data.pointer.child_type = child_type;
        type_id.data.pointer.is_const = is_const;
        type_id.data.pointer.is_volatile = is_volatile;
        type_id.data.pointer.alignment = byte_alignment;
        type_id.data.pointer.bit_offset_in_host = bit_offset_in_host;
        type_id.data.pointer.host_int_bytes = host_int_bytes;
        type_id.data.pointer.ptr_len = ptr_len;
        type_id.data.pointer.allow_zero = allow_zero;

        auto existing_entry = g->type_table.maybe_get(type_id);
        if (existing_entry)
            return existing_entry->value;
    } else {
        assert(bit_offset_in_host == 0);
        parent_pointer = &child_type->pointer_parent[(is_const ? 1 : 0)];
        if (*parent_pointer) {
            assert((*parent_pointer)->data.pointer.explicit_alignment == 0);
            return *parent_pointer;
        }
    }

    ZigType *entry = new_type_table_entry(ZigTypeIdPointer);

    const char *star_str = ptr_len_to_star_str(ptr_len);
    const char *const_str = is_const ? "const " : "";
    const char *volatile_str = is_volatile ? "volatile " : "";
    const char *allow_zero_str;
    if (ptr_len == PtrLenC) {
        assert(allow_zero);
        allow_zero_str = "";
    } else {
        allow_zero_str = allow_zero ? "allowzero " : "";
    }
    buf_resize(&entry->name, 0);
    if (host_int_bytes == 0 && byte_alignment == 0) {
        buf_appendf(&entry->name, "%s%s%s%s%s",
                star_str, const_str, volatile_str, allow_zero_str, buf_ptr(&child_type->name));
    } else if (host_int_bytes == 0) {
        buf_appendf(&entry->name, "%salign(%" PRIu32 ") %s%s%s%s", star_str, byte_alignment,
                const_str, volatile_str, allow_zero_str, buf_ptr(&child_type->name));
    } else if (byte_alignment == 0) {
        buf_appendf(&entry->name, "%salign(:%" PRIu32 ":%" PRIu32 ") %s%s%s%s", star_str,
                bit_offset_in_host, host_int_bytes, const_str, volatile_str, allow_zero_str,
                buf_ptr(&child_type->name));
    } else {
        buf_appendf(&entry->name, "%salign(%" PRIu32 ":%" PRIu32 ":%" PRIu32 ") %s%s%s%s", star_str, byte_alignment,
                bit_offset_in_host, host_int_bytes, const_str, volatile_str, allow_zero_str,
                buf_ptr(&child_type->name));
    }

    if (type_is_resolved(child_type, ResolveStatusZeroBitsKnown)) {
        if (type_has_bits(child_type)) {
            entry->abi_size = g->builtin_types.entry_usize->abi_size;
            entry->size_in_bits = g->builtin_types.entry_usize->size_in_bits;
            entry->abi_align = g->builtin_types.entry_usize->abi_align;
        } else {
            assert(byte_alignment == 0);
            entry->abi_size = 0;
            entry->size_in_bits = 0;
            entry->abi_align = 0;
        }
    } else {
        entry->abi_size = SIZE_MAX;
        entry->size_in_bits = SIZE_MAX;
        entry->abi_align = UINT32_MAX;
    }

    entry->data.pointer.ptr_len = ptr_len;
    entry->data.pointer.child_type = child_type;
    entry->data.pointer.is_const = is_const;
    entry->data.pointer.is_volatile = is_volatile;
    entry->data.pointer.explicit_alignment = byte_alignment;
    entry->data.pointer.bit_offset_in_host = bit_offset_in_host;
    entry->data.pointer.host_int_bytes = host_int_bytes;
    entry->data.pointer.allow_zero = allow_zero;

    if (parent_pointer) {
        *parent_pointer = entry;
    } else {
        g->type_table.put(type_id, entry);
    }
    return entry;
}

ZigType *get_pointer_to_type(CodeGen *g, ZigType *child_type, bool is_const) {
    return get_pointer_to_type_extra(g, child_type, is_const, false, PtrLenSingle, 0, 0, 0, false);
}

ZigType *get_optional_type(CodeGen *g, ZigType *child_type) {
    if (child_type->optional_parent != nullptr) {
        return child_type->optional_parent;
    }

    assert(type_is_resolved(child_type, ResolveStatusSizeKnown));

    ZigType *entry = new_type_table_entry(ZigTypeIdOptional);

    buf_resize(&entry->name, 0);
    buf_appendf(&entry->name, "?%s", buf_ptr(&child_type->name));

    if (!type_has_bits(child_type)) {
        entry->size_in_bits = g->builtin_types.entry_bool->size_in_bits;
        entry->abi_size = g->builtin_types.entry_bool->abi_size;
        entry->abi_align = g->builtin_types.entry_bool->abi_align;
    } else if (type_is_nonnull_ptr(child_type) || child_type->id == ZigTypeIdErrorSet) {
        // This is an optimization but also is necessary for calling C
        // functions where all pointers are optional pointers.
        // Function types are technically pointers.
        entry->size_in_bits = child_type->size_in_bits;
        entry->abi_size = child_type->abi_size;
        entry->abi_align = child_type->abi_align;
    } else {
        // This value only matters if the type is legal in a packed struct, which is not
        // true for optional types which did not fit the above 2 categories (zero bit child type,
        // or nonnull ptr child type, or error set child type).
        entry->size_in_bits = child_type->size_in_bits + 1;

        // We're going to make a struct with the child type as the first field,
        // and a bool as the second. Since the child type's abi alignment is guaranteed
        // to be >= the bool's abi size (1 byte), the added size is exactly equal to the
        // child type's ABI alignment.
        assert(child_type->abi_align >= g->builtin_types.entry_bool->abi_size);
        entry->abi_align = child_type->abi_align;
        entry->abi_size = child_type->abi_size + child_type->abi_align;
    }

    entry->data.maybe.child_type = child_type;
    entry->data.maybe.resolve_status = ResolveStatusSizeKnown;

    child_type->optional_parent = entry;
    return entry;
}

static size_t align_forward(size_t addr, size_t alignment) {
    return (addr + alignment - 1) & ~(alignment - 1);
}

static size_t next_field_offset(size_t offset, size_t align_from_zero, size_t field_size, size_t next_field_align) {
    // Convert offset to a pretend address which has the specified alignment.
    size_t addr = offset + align_from_zero;
    // March the address forward to respect the field alignment.
    size_t aligned_addr = align_forward(addr + field_size, next_field_align);
    // Convert back from pretend address to offset.
    return aligned_addr - align_from_zero;
}

ZigType *get_error_union_type(CodeGen *g, ZigType *err_set_type, ZigType *payload_type) {
    assert(err_set_type->id == ZigTypeIdErrorSet);
    assert(!type_is_invalid(payload_type));

    TypeId type_id = {};
    type_id.id = ZigTypeIdErrorUnion;
    type_id.data.error_union.err_set_type = err_set_type;
    type_id.data.error_union.payload_type = payload_type;

    auto existing_entry = g->type_table.maybe_get(type_id);
    if (existing_entry) {
        return existing_entry->value;
    }

    ZigType *entry = new_type_table_entry(ZigTypeIdErrorUnion);
    assert(type_is_resolved(payload_type, ResolveStatusSizeKnown));

    buf_resize(&entry->name, 0);
    buf_appendf(&entry->name, "%s!%s", buf_ptr(&err_set_type->name), buf_ptr(&payload_type->name));

    entry->data.error_union.err_set_type = err_set_type;
    entry->data.error_union.payload_type = payload_type;

    if (!type_has_bits(payload_type)) {
        if (type_has_bits(err_set_type)) {
            entry->size_in_bits = err_set_type->size_in_bits;
            entry->abi_size = err_set_type->abi_size;
            entry->abi_align = err_set_type->abi_align;
        } else {
            entry->size_in_bits = 0;
            entry->abi_size = 0;
            entry->abi_align = 0;
        }
    } else if (!type_has_bits(err_set_type)) {
        entry->size_in_bits = payload_type->size_in_bits;
        entry->abi_size = payload_type->abi_size;
        entry->abi_align = payload_type->abi_align;
    } else {
        entry->abi_align = max(err_set_type->abi_align, payload_type->abi_align);
        size_t field_sizes[2];
        size_t field_aligns[2];
        field_sizes[err_union_err_index] = err_set_type->abi_size;
        field_aligns[err_union_err_index] = err_set_type->abi_align;
        field_sizes[err_union_payload_index] = payload_type->abi_size;
        field_aligns[err_union_payload_index] = payload_type->abi_align;
        size_t field2_offset = next_field_offset(0, entry->abi_align, field_sizes[0], field_aligns[1]);
        entry->abi_size = next_field_offset(field2_offset, entry->abi_align, field_sizes[1], entry->abi_align);
        entry->size_in_bits = entry->abi_size * 8;
        entry->data.error_union.pad_bytes = entry->abi_size - (field2_offset + field_sizes[1]);
    }

    g->type_table.put(type_id, entry);
    return entry;
}

ZigType *get_array_type(CodeGen *g, ZigType *child_type, uint64_t array_size) {
    TypeId type_id = {};
    type_id.id = ZigTypeIdArray;
    type_id.data.array.child_type = child_type;
    type_id.data.array.size = array_size;
    auto existing_entry = g->type_table.maybe_get(type_id);
    if (existing_entry) {
        return existing_entry->value;
    }

    assert(type_is_resolved(child_type, ResolveStatusSizeKnown));

    ZigType *entry = new_type_table_entry(ZigTypeIdArray);

    buf_resize(&entry->name, 0);
    buf_appendf(&entry->name, "[%" ZIG_PRI_u64 "]%s", array_size, buf_ptr(&child_type->name));

    entry->size_in_bits = child_type->size_in_bits * array_size;
    entry->abi_align = child_type->abi_align;
    entry->abi_size = child_type->abi_size * array_size;

    entry->data.array.child_type = child_type;
    entry->data.array.len = array_size;

    g->type_table.put(type_id, entry);
    return entry;
}

ZigType *get_slice_type(CodeGen *g, ZigType *ptr_type) {
    assert(ptr_type->id == ZigTypeIdPointer);
    assert(ptr_type->data.pointer.ptr_len == PtrLenUnknown);

    ZigType **parent_pointer = &ptr_type->data.pointer.slice_parent;
    if (*parent_pointer) {
        return *parent_pointer;
    }

    ZigType *entry = new_type_table_entry(ZigTypeIdStruct);

    // replace the & with [] to go from a ptr type name to a slice type name
    buf_resize(&entry->name, 0);
    size_t name_offset = (ptr_type->data.pointer.ptr_len == PtrLenSingle) ? 1 : 3;
    buf_appendf(&entry->name, "[]%s", buf_ptr(&ptr_type->name) + name_offset);

    unsigned element_count = 2;
    Buf *ptr_field_name = buf_create_from_str("ptr");
    Buf *len_field_name = buf_create_from_str("len");

    entry->data.structure.resolve_status = ResolveStatusSizeKnown;
    entry->data.structure.layout = ContainerLayoutAuto;
    entry->data.structure.is_slice = true;
    entry->data.structure.src_field_count = element_count;
    entry->data.structure.gen_field_count = element_count;
    entry->data.structure.fields = allocate<TypeStructField>(element_count);
    entry->data.structure.fields_by_name.init(element_count);
    entry->data.structure.fields[slice_ptr_index].name = ptr_field_name;
    entry->data.structure.fields[slice_ptr_index].type_entry = ptr_type;
    entry->data.structure.fields[slice_ptr_index].src_index = slice_ptr_index;
    entry->data.structure.fields[slice_ptr_index].gen_index = 0;
    entry->data.structure.fields[slice_len_index].name = len_field_name;
    entry->data.structure.fields[slice_len_index].type_entry = g->builtin_types.entry_usize;
    entry->data.structure.fields[slice_len_index].src_index = slice_len_index;
    entry->data.structure.fields[slice_len_index].gen_index = 1;

    entry->data.structure.fields_by_name.put(ptr_field_name, &entry->data.structure.fields[slice_ptr_index]);
    entry->data.structure.fields_by_name.put(len_field_name, &entry->data.structure.fields[slice_len_index]);

    switch (type_requires_comptime(g, ptr_type)) {
        case ReqCompTimeInvalid:
            zig_unreachable();
        case ReqCompTimeNo:
            break;
        case ReqCompTimeYes:
            entry->data.structure.requires_comptime = true;
    }

    if (!type_has_bits(ptr_type)) {
        entry->data.structure.gen_field_count = 1;
        entry->data.structure.fields[slice_ptr_index].gen_index = SIZE_MAX;
        entry->data.structure.fields[slice_len_index].gen_index = 0;
    }

    ZigType *child_type = ptr_type->data.pointer.child_type;
    if (ptr_type->data.pointer.is_const || ptr_type->data.pointer.is_volatile ||
        ptr_type->data.pointer.explicit_alignment != 0 || ptr_type->data.pointer.allow_zero)
    {
        ZigType *peer_ptr_type = get_pointer_to_type_extra(g, child_type, false, false,
                PtrLenUnknown, 0, 0, 0, false);
        ZigType *peer_slice_type = get_slice_type(g, peer_ptr_type);

        entry->size_in_bits = peer_slice_type->size_in_bits;
        entry->abi_size = peer_slice_type->abi_size;
        entry->abi_align = peer_slice_type->abi_align;

        *parent_pointer = entry;
        return entry;
    }

    if (type_has_bits(ptr_type)) {
        entry->size_in_bits = ptr_type->size_in_bits + g->builtin_types.entry_usize->size_in_bits;
        entry->abi_size = ptr_type->abi_size + g->builtin_types.entry_usize->abi_size;
        entry->abi_align = ptr_type->abi_align;
    } else {
        entry->size_in_bits = g->builtin_types.entry_usize->size_in_bits;
        entry->abi_size = g->builtin_types.entry_usize->abi_size;
        entry->abi_align = g->builtin_types.entry_usize->abi_align;
    }

    *parent_pointer = entry;
    return entry;
}

ZigType *get_opaque_type(CodeGen *g, Scope *scope, AstNode *source_node, const char *full_name, Buf *bare_name) {
    ZigType *entry = new_type_table_entry(ZigTypeIdOpaque);

    buf_init_from_str(&entry->name, full_name);

    ZigType *import = scope ? get_scope_import(scope) : nullptr;
    unsigned line = source_node ? (unsigned)(source_node->line + 1) : 0;

    entry->llvm_type = LLVMInt8Type();
    entry->llvm_di_type = ZigLLVMCreateDebugForwardDeclType(g->dbuilder,
        ZigLLVMTag_DW_structure_type(), full_name,
        import ? ZigLLVMFileToScope(import->data.structure.root_struct->di_file) : nullptr,
        import ? import->data.structure.root_struct->di_file : nullptr,
        line);
    entry->data.opaque.bare_name = bare_name;

    // The actual size is unknown, but the value must not be 0 because that
    // is how type_has_bits is determined.
    entry->abi_size = SIZE_MAX;
    entry->size_in_bits = SIZE_MAX;
    entry->abi_align = 1;

    return entry;
}

ZigType *get_bound_fn_type(CodeGen *g, ZigFn *fn_entry) {
    ZigType *fn_type = fn_entry->type_entry;
    assert(fn_type->id == ZigTypeIdFn);
    if (fn_type->data.fn.bound_fn_parent)
        return fn_type->data.fn.bound_fn_parent;

    ZigType *bound_fn_type = new_type_table_entry(ZigTypeIdBoundFn);
    bound_fn_type->data.bound_fn.fn_type = fn_type;

    buf_resize(&bound_fn_type->name, 0);
    buf_appendf(&bound_fn_type->name, "(bound %s)", buf_ptr(&fn_type->name));

    fn_type->data.fn.bound_fn_parent = bound_fn_type;
    return bound_fn_type;
}

const char *calling_convention_name(CallingConvention cc) {
    switch (cc) {
        case CallingConventionUnspecified: return "undefined";
        case CallingConventionC: return "ccc";
        case CallingConventionCold: return "coldcc";
        case CallingConventionNaked: return "nakedcc";
        case CallingConventionStdcall: return "stdcallcc";
        case CallingConventionAsync: return "async";
    }
    zig_unreachable();
}

static const char *calling_convention_fn_type_str(CallingConvention cc) {
    switch (cc) {
        case CallingConventionUnspecified: return "";
        case CallingConventionC: return "extern ";
        case CallingConventionCold: return "coldcc ";
        case CallingConventionNaked: return "nakedcc ";
        case CallingConventionStdcall: return "stdcallcc ";
        case CallingConventionAsync: return "async ";
    }
    zig_unreachable();
}

bool calling_convention_allows_zig_types(CallingConvention cc) {
    switch (cc) {
        case CallingConventionUnspecified:
        case CallingConventionAsync:
            return true;
        case CallingConventionC:
        case CallingConventionCold:
        case CallingConventionNaked:
        case CallingConventionStdcall:
            return false;
    }
    zig_unreachable();
}

ZigType *get_stack_trace_type(CodeGen *g) {
    if (g->stack_trace_type == nullptr) {
        ConstExprValue *stack_trace_type_val = get_builtin_value(g, "StackTrace");
        assert(stack_trace_type_val->type->id == ZigTypeIdMetaType);

        g->stack_trace_type = stack_trace_type_val->data.x_type;
        assertNoError(type_resolve(g, g->stack_trace_type, ResolveStatusZeroBitsKnown));
    }
    return g->stack_trace_type;
}

bool want_first_arg_sret(CodeGen *g, FnTypeId *fn_type_id) {
    if (fn_type_id->cc == CallingConventionUnspecified) {
        return handle_is_ptr(fn_type_id->return_type);
    }
    if (fn_type_id->cc != CallingConventionC) {
        return false;
    }
    if (type_is_c_abi_int(g, fn_type_id->return_type)) {
        return false;
    }
    if (g->zig_target->arch == ZigLLVM_x86_64) {
        X64CABIClass abi_class = type_c_abi_x86_64_class(g, fn_type_id->return_type);
        return abi_class == X64CABIClass_MEMORY;
    } else if (target_is_arm(g->zig_target)) {
        return type_size(g, fn_type_id->return_type) > 16;
    }
    zig_panic("TODO implement C ABI for this architecture. See https://github.com/ziglang/zig/issues/1481");
}

ZigType *get_fn_type(CodeGen *g, FnTypeId *fn_type_id) {
    Error err;
    auto table_entry = g->fn_type_table.maybe_get(fn_type_id);
    if (table_entry) {
        return table_entry->value;
    }
    if (fn_type_id->return_type != nullptr) {
        if ((err = type_resolve(g, fn_type_id->return_type, ResolveStatusSizeKnown)))
            return g->builtin_types.entry_invalid;
        assert(fn_type_id->return_type->id != ZigTypeIdOpaque);
    } else {
        zig_panic("TODO implement inferred return types https://github.com/ziglang/zig/issues/447");
    }

    ZigType *fn_type = new_type_table_entry(ZigTypeIdFn);
    fn_type->data.fn.fn_type_id = *fn_type_id;

    // populate the name of the type
    buf_resize(&fn_type->name, 0);
    const char *cc_str = calling_convention_fn_type_str(fn_type->data.fn.fn_type_id.cc);
    buf_appendf(&fn_type->name, "%s", cc_str);
    buf_appendf(&fn_type->name, "fn(");
    for (size_t i = 0; i < fn_type_id->param_count; i += 1) {
        FnTypeParamInfo *param_info = &fn_type_id->param_info[i];

        ZigType *param_type = param_info->type;
        const char *comma = (i == 0) ? "" : ", ";
        const char *noalias_str = param_info->is_noalias ? "noalias " : "";
        buf_appendf(&fn_type->name, "%s%s%s", comma, noalias_str, buf_ptr(&param_type->name));
    }

    if (fn_type_id->is_var_args) {
        const char *comma = (fn_type_id->param_count == 0) ? "" : ", ";
        buf_appendf(&fn_type->name, "%s...", comma);
    }
    buf_appendf(&fn_type->name, ")");
    if (fn_type_id->alignment != 0) {
        buf_appendf(&fn_type->name, " align(%" PRIu32 ")", fn_type_id->alignment);
    }
    buf_appendf(&fn_type->name, " %s", buf_ptr(&fn_type_id->return_type->name));

    // The fn_type is a pointer; not to be confused with the raw function type.
    fn_type->size_in_bits = g->builtin_types.entry_usize->size_in_bits;
    fn_type->abi_size = g->builtin_types.entry_usize->abi_size;
    fn_type->abi_align = g->builtin_types.entry_usize->abi_align;

    g->fn_type_table.put(&fn_type->data.fn.fn_type_id, fn_type);

    return fn_type;
}

static ZigTypeId container_to_type(ContainerKind kind) {
    switch (kind) {
        case ContainerKindStruct:
            return ZigTypeIdStruct;
        case ContainerKindEnum:
            return ZigTypeIdEnum;
        case ContainerKindUnion:
            return ZigTypeIdUnion;
    }
    zig_unreachable();
}

// This is like get_partial_container_type except it's for the implicit root struct of files.
static ZigType *get_root_container_type(CodeGen *g, const char *full_name, Buf *bare_name,
        RootStruct *root_struct)
{
    ZigType *entry = new_type_table_entry(ZigTypeIdStruct);
    entry->data.structure.decls_scope = create_decls_scope(g, nullptr, nullptr, entry, entry, bare_name);
    entry->data.structure.root_struct = root_struct;
    entry->data.structure.layout = ContainerLayoutAuto;

    buf_init_from_str(&entry->name, full_name);
    return entry;
}

ZigType *get_partial_container_type(CodeGen *g, Scope *scope, ContainerKind kind,
        AstNode *decl_node, const char *full_name, Buf *bare_name, ContainerLayout layout)
{
    ZigTypeId type_id = container_to_type(kind);
    ZigType *entry = new_container_type_entry(g, type_id, decl_node, scope, bare_name);

    switch (kind) {
        case ContainerKindStruct:
            entry->data.structure.decl_node = decl_node;
            entry->data.structure.layout = layout;
            break;
        case ContainerKindEnum:
            entry->data.enumeration.decl_node = decl_node;
            entry->data.enumeration.layout = layout;
            break;
        case ContainerKindUnion:
            entry->data.unionation.decl_node = decl_node;
            entry->data.unionation.layout = layout;
            break;
    }

    buf_init_from_str(&entry->name, full_name);

    return entry;
}

ConstExprValue *analyze_const_value(CodeGen *g, Scope *scope, AstNode *node, ZigType *type_entry,
        Buf *type_name, UndefAllowed undef)
{
    size_t backward_branch_count = 0;
    size_t backward_branch_quota = default_backward_branch_quota;
    return ir_eval_const_value(g, scope, node, type_entry,
            &backward_branch_count, &backward_branch_quota,
            nullptr, nullptr, node, type_name, nullptr, nullptr, undef);
}

Error type_val_resolve_zero_bits(CodeGen *g, ConstExprValue *type_val, ZigType *parent_type,
        ConstExprValue *parent_type_val, bool *is_zero_bits)
{
    Error err;
    if (type_val->special != ConstValSpecialLazy) {
        assert(type_val->special == ConstValSpecialStatic);
        if ((type_val->data.x_type->id == ZigTypeIdStruct &&
            type_val->data.x_type->data.structure.resolve_loop_flag_zero_bits) ||
            (type_val->data.x_type->id == ZigTypeIdUnion &&
             type_val->data.x_type->data.unionation.resolve_loop_flag_zero_bits) ||
            type_val->data.x_type->id == ZigTypeIdPointer)
        {
            // Does a struct/union which contains a pointer field to itself have bits? Yes.
            *is_zero_bits = false;
            return ErrorNone;
        }
        if ((err = type_resolve(g, type_val->data.x_type, ResolveStatusZeroBitsKnown)))
            return err;
        *is_zero_bits = (type_val->data.x_type->abi_size == 0);
        return ErrorNone;
    }
    switch (type_val->data.x_lazy->id) {
        case LazyValueIdInvalid:
        case LazyValueIdAlignOf:
        case LazyValueIdSizeOf:
            zig_unreachable();
        case LazyValueIdPtrType: {
            LazyValuePtrType *lazy_ptr_type = reinterpret_cast<LazyValuePtrType *>(type_val->data.x_lazy);

            if (parent_type_val == &lazy_ptr_type->elem_type->value) {
                // Does a struct which contains a pointer field to itself have bits? Yes.
                *is_zero_bits = false;
                return ErrorNone;
            } else {
                if (parent_type_val == nullptr) {
                    parent_type_val = type_val;
                }
                return type_val_resolve_zero_bits(g, &lazy_ptr_type->elem_type->value, parent_type,
                        parent_type_val, is_zero_bits);
            }
        }
        case LazyValueIdOptType:
        case LazyValueIdSliceType:
        case LazyValueIdErrUnionType:
            *is_zero_bits = false;
            return ErrorNone;
        case LazyValueIdFnType: {
            LazyValueFnType *lazy_fn_type = reinterpret_cast<LazyValueFnType *>(type_val->data.x_lazy);
            *is_zero_bits = lazy_fn_type->is_generic;
            return ErrorNone;
        }
    }
    zig_unreachable();
}

Error type_val_resolve_is_opaque_type(CodeGen *g, ConstExprValue *type_val, bool *is_opaque_type) {
    if (type_val->special != ConstValSpecialLazy) {
        assert(type_val->special == ConstValSpecialStatic);
        *is_opaque_type = (type_val->data.x_type->id == ZigTypeIdOpaque);
        return ErrorNone;
    }
    switch (type_val->data.x_lazy->id) {
        case LazyValueIdInvalid:
        case LazyValueIdAlignOf:
        case LazyValueIdSizeOf:
            zig_unreachable();
        case LazyValueIdSliceType:
        case LazyValueIdPtrType:
        case LazyValueIdFnType:
        case LazyValueIdOptType:
        case LazyValueIdErrUnionType:
            *is_opaque_type = false;
            return ErrorNone;
    }
    zig_unreachable();
}

static ReqCompTime type_val_resolve_requires_comptime(CodeGen *g, ConstExprValue *type_val) {
    if (type_val->special != ConstValSpecialLazy) {
        return type_requires_comptime(g, type_val->data.x_type);
    }
    switch (type_val->data.x_lazy->id) {
        case LazyValueIdInvalid:
        case LazyValueIdAlignOf:
        case LazyValueIdSizeOf:
            zig_unreachable();
        case LazyValueIdSliceType: {
            LazyValueSliceType *lazy_slice_type = reinterpret_cast<LazyValueSliceType *>(type_val->data.x_lazy);
            return type_val_resolve_requires_comptime(g, &lazy_slice_type->elem_type->value);
        }
        case LazyValueIdPtrType: {
            LazyValuePtrType *lazy_ptr_type = reinterpret_cast<LazyValuePtrType *>(type_val->data.x_lazy);
            return type_val_resolve_requires_comptime(g, &lazy_ptr_type->elem_type->value);
        }
        case LazyValueIdOptType: {
            LazyValueOptType *lazy_opt_type = reinterpret_cast<LazyValueOptType *>(type_val->data.x_lazy);
            return type_val_resolve_requires_comptime(g, &lazy_opt_type->payload_type->value);
        }
        case LazyValueIdFnType: {
            LazyValueFnType *lazy_fn_type = reinterpret_cast<LazyValueFnType *>(type_val->data.x_lazy);
            if (lazy_fn_type->is_generic)
                return ReqCompTimeYes;
            switch (type_val_resolve_requires_comptime(g, &lazy_fn_type->return_type->value)) {
                case ReqCompTimeInvalid:
                    return ReqCompTimeInvalid;
                case ReqCompTimeYes:
                    return ReqCompTimeYes;
                case ReqCompTimeNo:
                    break;
            }
            size_t param_count = lazy_fn_type->proto_node->data.fn_proto.params.length;
            for (size_t i = 0; i < param_count; i += 1) {
                AstNode *param_node = lazy_fn_type->proto_node->data.fn_proto.params.at(i);
                bool param_is_var_args = param_node->data.param_decl.is_var_args;
                if (param_is_var_args) break;
                switch (type_val_resolve_requires_comptime(g, &lazy_fn_type->param_types[i]->value)) {
                    case ReqCompTimeInvalid:
                        return ReqCompTimeInvalid;
                    case ReqCompTimeYes:
                        return ReqCompTimeYes;
                    case ReqCompTimeNo:
                        break;
                }
            }
            return ReqCompTimeNo;
        }
        case LazyValueIdErrUnionType: {
            LazyValueErrUnionType *lazy_err_union_type =
                reinterpret_cast<LazyValueErrUnionType *>(type_val->data.x_lazy);
            return type_val_resolve_requires_comptime(g, &lazy_err_union_type->payload_type->value);
        }
    }
    zig_unreachable();
}

Error type_val_resolve_abi_size(CodeGen *g, AstNode *source_node, ConstExprValue *type_val,
        size_t *abi_size, size_t *size_in_bits)
{
    Error err;

start_over:
    if (type_val->special != ConstValSpecialLazy) {
        assert(type_val->special == ConstValSpecialStatic);
        ZigType *ty = type_val->data.x_type;
        if ((err = type_resolve(g, ty, ResolveStatusSizeKnown)))
            return err;
        *abi_size = ty->abi_size;
        *size_in_bits = ty->size_in_bits;
        return ErrorNone;
    }
    switch (type_val->data.x_lazy->id) {
        case LazyValueIdInvalid:
        case LazyValueIdAlignOf:
        case LazyValueIdSizeOf:
            zig_unreachable();
        case LazyValueIdSliceType: {
            LazyValueSliceType *lazy_slice_type = reinterpret_cast<LazyValueSliceType *>(type_val->data.x_lazy);
            bool is_zero_bits;
            if ((err = type_val_resolve_zero_bits(g, &lazy_slice_type->elem_type->value, nullptr,
                nullptr, &is_zero_bits)))
            {
                return err;
            }
            if (is_zero_bits) {
                *abi_size = g->builtin_types.entry_usize->abi_size;
                *size_in_bits = g->builtin_types.entry_usize->size_in_bits;
            } else {
                *abi_size = g->builtin_types.entry_usize->abi_size * 2;
                *size_in_bits = g->builtin_types.entry_usize->size_in_bits * 2;
            }
            return ErrorNone;
        }
        case LazyValueIdPtrType: {
            LazyValuePtrType *lazy_ptr_type = reinterpret_cast<LazyValuePtrType *>(type_val->data.x_lazy);
            bool is_zero_bits;
            if ((err = type_val_resolve_zero_bits(g, &lazy_ptr_type->elem_type->value, nullptr,
                nullptr, &is_zero_bits)))
            {
                return err;
            }
            if (is_zero_bits) {
                *abi_size = 0;
                *size_in_bits = 0;
            } else {
                *abi_size = g->builtin_types.entry_usize->abi_size;
                *size_in_bits = g->builtin_types.entry_usize->size_in_bits;
            }
            return ErrorNone;
        }
        case LazyValueIdFnType:
            *abi_size = g->builtin_types.entry_usize->abi_size;
            *size_in_bits = g->builtin_types.entry_usize->size_in_bits;
            return ErrorNone;
        case LazyValueIdOptType:
        case LazyValueIdErrUnionType:
            if ((err = ir_resolve_lazy(g, source_node, type_val)))
                return err;
            goto start_over;
    }
    zig_unreachable();
}

Error type_val_resolve_abi_align(CodeGen *g, ConstExprValue *type_val, uint32_t *abi_align) {
    Error err;
    if (type_val->special != ConstValSpecialLazy) {
        assert(type_val->special == ConstValSpecialStatic);
        ZigType *ty = type_val->data.x_type;
        if (ty->id == ZigTypeIdPointer) {
            *abi_align = g->builtin_types.entry_usize->abi_align;
            return ErrorNone;
        }
        if ((err = type_resolve(g, ty, ResolveStatusAlignmentKnown)))
            return err;
        *abi_align = ty->abi_align;
        return ErrorNone;
    }
    switch (type_val->data.x_lazy->id) {
        case LazyValueIdInvalid:
        case LazyValueIdAlignOf:
        case LazyValueIdSizeOf:
            zig_unreachable();
        case LazyValueIdSliceType:
        case LazyValueIdPtrType:
        case LazyValueIdFnType:
            *abi_align = g->builtin_types.entry_usize->abi_align;
            return ErrorNone;
        case LazyValueIdOptType: {
            LazyValueOptType *lazy_opt_type = reinterpret_cast<LazyValueOptType *>(type_val->data.x_lazy);
            return type_val_resolve_abi_align(g, &lazy_opt_type->payload_type->value, abi_align);
        }
        case LazyValueIdErrUnionType: {
            LazyValueErrUnionType *lazy_err_union_type =
                reinterpret_cast<LazyValueErrUnionType *>(type_val->data.x_lazy);
            uint32_t payload_abi_align;
            if ((err = type_val_resolve_abi_align(g, &lazy_err_union_type->payload_type->value,
                            &payload_abi_align)))
            {
                return err;
            }
            *abi_align = (payload_abi_align > g->err_tag_type->abi_align) ?
                payload_abi_align : g->err_tag_type->abi_align;
            return ErrorNone;
        }
    }
    zig_unreachable();
}

static OnePossibleValue type_val_resolve_has_one_possible_value(CodeGen *g, ConstExprValue *type_val) {
    if (type_val->special != ConstValSpecialLazy) {
        return type_has_one_possible_value(g, type_val->data.x_type);
    }
    switch (type_val->data.x_lazy->id) {
        case LazyValueIdInvalid:
        case LazyValueIdAlignOf:
        case LazyValueIdSizeOf:
            zig_unreachable();
        case LazyValueIdSliceType: // it has the len field
        case LazyValueIdOptType: // it has the optional bit
        case LazyValueIdFnType:
            return OnePossibleValueNo;
        case LazyValueIdPtrType: {
            Error err;
            bool zero_bits;
            if ((err = type_val_resolve_zero_bits(g, type_val, nullptr, nullptr, &zero_bits))) {
                return OnePossibleValueInvalid;
            }
            if (zero_bits) {
                return OnePossibleValueYes;
            } else {
                return OnePossibleValueNo;
            }
        }
        case LazyValueIdErrUnionType: {
            LazyValueErrUnionType *lazy_err_union_type =
                reinterpret_cast<LazyValueErrUnionType *>(type_val->data.x_lazy);
            switch (type_val_resolve_has_one_possible_value(g, &lazy_err_union_type->err_set_type->value)) {
                case OnePossibleValueInvalid:
                    return OnePossibleValueInvalid;
                case OnePossibleValueNo:
                    return OnePossibleValueNo;
                case OnePossibleValueYes:
                    return type_val_resolve_has_one_possible_value(g, &lazy_err_union_type->payload_type->value);
            }
        }
    }
    zig_unreachable();
}

ZigType *analyze_type_expr(CodeGen *g, Scope *scope, AstNode *node) {
    ConstExprValue *result = analyze_const_value(g, scope, node, g->builtin_types.entry_type,
            nullptr, UndefBad);
    if (type_is_invalid(result->type))
        return g->builtin_types.entry_invalid;
    src_assert(result->special == ConstValSpecialStatic, node);
    src_assert(result->data.x_type != nullptr, node);
    return result->data.x_type;
}

ZigType *get_generic_fn_type(CodeGen *g, FnTypeId *fn_type_id) {
    ZigType *fn_type = new_type_table_entry(ZigTypeIdFn);
    buf_resize(&fn_type->name, 0);
    const char *cc_str = calling_convention_fn_type_str(fn_type->data.fn.fn_type_id.cc);
    buf_appendf(&fn_type->name, "%s", cc_str);
    buf_appendf(&fn_type->name, "fn(");
    size_t i = 0;
    for (; i < fn_type_id->next_param_index; i += 1) {
        const char *comma_str = (i == 0) ? "" : ",";
        buf_appendf(&fn_type->name, "%s%s", comma_str,
            buf_ptr(&fn_type_id->param_info[i].type->name));
    }
    for (; i < fn_type_id->param_count; i += 1) {
        const char *comma_str = (i == 0) ? "" : ",";
        buf_appendf(&fn_type->name, "%svar", comma_str);
    }
    buf_appendf(&fn_type->name, ")var");

    fn_type->data.fn.fn_type_id = *fn_type_id;
    fn_type->data.fn.is_generic = true;
    fn_type->abi_size = 0;
    fn_type->size_in_bits = 0;
    fn_type->abi_align = 0;
    return fn_type;
}

void init_fn_type_id(FnTypeId *fn_type_id, AstNode *proto_node, size_t param_count_alloc) {
    assert(proto_node->type == NodeTypeFnProto);
    AstNodeFnProto *fn_proto = &proto_node->data.fn_proto;

    if (fn_proto->cc == CallingConventionUnspecified) {
        bool extern_abi = fn_proto->is_extern || fn_proto->is_export;
        fn_type_id->cc = extern_abi ? CallingConventionC : CallingConventionUnspecified;
    } else {
        fn_type_id->cc = fn_proto->cc;
    }

    fn_type_id->param_count = fn_proto->params.length;
    fn_type_id->param_info = allocate<FnTypeParamInfo>(param_count_alloc);
    fn_type_id->next_param_index = 0;
    fn_type_id->is_var_args = fn_proto->is_var_args;
}

static bool analyze_const_align(CodeGen *g, Scope *scope, AstNode *node, uint32_t *result) {
    ConstExprValue *align_result = analyze_const_value(g, scope, node, get_align_amt_type(g),
            nullptr, UndefBad);
    if (type_is_invalid(align_result->type))
        return false;

    uint32_t align_bytes = bigint_as_u32(&align_result->data.x_bigint);
    if (align_bytes == 0) {
        add_node_error(g, node, buf_sprintf("alignment must be >= 1"));
        return false;
    }
    if (!is_power_of_2(align_bytes)) {
        add_node_error(g, node, buf_sprintf("alignment value %" PRIu32 " is not a power of 2", align_bytes));
        return false;
    }

    *result = align_bytes;
    return true;
}

static bool analyze_const_string(CodeGen *g, Scope *scope, AstNode *node, Buf **out_buffer) {
    ZigType *ptr_type = get_pointer_to_type_extra(g, g->builtin_types.entry_u8, true, false,
            PtrLenUnknown, 0, 0, 0, false);
    ZigType *str_type = get_slice_type(g, ptr_type);
    ConstExprValue *result_val = analyze_const_value(g, scope, node, str_type, nullptr, UndefBad);
    if (type_is_invalid(result_val->type))
        return false;

    ConstExprValue *ptr_field = &result_val->data.x_struct.fields[slice_ptr_index];
    ConstExprValue *len_field = &result_val->data.x_struct.fields[slice_len_index];

    assert(ptr_field->data.x_ptr.special == ConstPtrSpecialBaseArray);
    ConstExprValue *array_val = ptr_field->data.x_ptr.data.base_array.array_val;
    if (array_val->data.x_array.special == ConstArraySpecialBuf) {
        *out_buffer = array_val->data.x_array.data.s_buf;
        return true;
    }
    expand_undef_array(g, array_val);
    size_t len = bigint_as_usize(&len_field->data.x_bigint);
    Buf *result = buf_alloc();
    buf_resize(result, len);
    for (size_t i = 0; i < len; i += 1) {
        size_t new_index = ptr_field->data.x_ptr.data.base_array.elem_index + i;
        ConstExprValue *char_val = &array_val->data.x_array.data.s_none.elements[new_index];
        if (char_val->special == ConstValSpecialUndef) {
            add_node_error(g, node, buf_sprintf("use of undefined value"));
            return false;
        }
        uint64_t big_c = bigint_as_u64(&char_val->data.x_bigint);
        assert(big_c <= UINT8_MAX);
        uint8_t c = (uint8_t)big_c;
        buf_ptr(result)[i] = c;
    }
    *out_buffer = result;
    return true;
}

static Error emit_error_unless_type_allowed_in_packed_struct(CodeGen *g, ZigType *type_entry,
        AstNode *source_node)
{
    Error err;
    switch (type_entry->id) {
        case ZigTypeIdInvalid:
            zig_unreachable();
        case ZigTypeIdMetaType:
        case ZigTypeIdUnreachable:
        case ZigTypeIdComptimeFloat:
        case ZigTypeIdComptimeInt:
        case ZigTypeIdEnumLiteral:
        case ZigTypeIdUndefined:
        case ZigTypeIdNull:
        case ZigTypeIdErrorUnion:
        case ZigTypeIdErrorSet:
        case ZigTypeIdBoundFn:
        case ZigTypeIdArgTuple:
        case ZigTypeIdOpaque:
        case ZigTypeIdFnFrame:
        case ZigTypeIdAnyFrame:
            add_node_error(g, source_node,
                    buf_sprintf("type '%s' not allowed in packed struct; no guaranteed in-memory representation",
                        buf_ptr(&type_entry->name)));
            return ErrorSemanticAnalyzeFail;
        case ZigTypeIdVoid:
        case ZigTypeIdBool:
        case ZigTypeIdInt:
        case ZigTypeIdFloat:
        case ZigTypeIdPointer:
        case ZigTypeIdFn:
        case ZigTypeIdVector:
            return ErrorNone;
        case ZigTypeIdArray: {
            ZigType *elem_type = type_entry->data.array.child_type;
            if ((err = emit_error_unless_type_allowed_in_packed_struct(g, elem_type, source_node)))
                return err;
            // TODO revisit this when doing https://github.com/ziglang/zig/issues/1512
            if (type_size(g, type_entry) * 8 == type_size_bits(g, type_entry))
                return ErrorNone;
            add_node_error(g, source_node,
                buf_sprintf("array of '%s' not allowed in packed struct due to padding bits",
                    buf_ptr(&elem_type->name)));
            return ErrorSemanticAnalyzeFail;
        }
        case ZigTypeIdStruct:
            switch (type_entry->data.structure.layout) {
                case ContainerLayoutPacked:
                case ContainerLayoutExtern:
                    return ErrorNone;
                case ContainerLayoutAuto:
                    add_node_error(g, source_node,
                        buf_sprintf("non-packed, non-extern struct '%s' not allowed in packed struct; no guaranteed in-memory representation",
                            buf_ptr(&type_entry->name)));
                    return ErrorSemanticAnalyzeFail;
            }
            zig_unreachable();
        case ZigTypeIdUnion:
            switch (type_entry->data.unionation.layout) {
                case ContainerLayoutPacked:
                case ContainerLayoutExtern:
                    return ErrorNone;
                case ContainerLayoutAuto:
                    add_node_error(g, source_node,
                        buf_sprintf("non-packed, non-extern union '%s' not allowed in packed struct; no guaranteed in-memory representation",
                            buf_ptr(&type_entry->name)));
                    return ErrorSemanticAnalyzeFail;
            }
            zig_unreachable();
        case ZigTypeIdOptional:
            if (get_codegen_ptr_type(type_entry) != nullptr) {
                return ErrorNone;
            } else {
                add_node_error(g, source_node,
                    buf_sprintf("type '%s' not allowed in packed struct; no guaranteed in-memory representation",
                        buf_ptr(&type_entry->name)));
                return ErrorSemanticAnalyzeFail;
            }
        case ZigTypeIdEnum: {
            AstNode *decl_node = type_entry->data.enumeration.decl_node;
            if (decl_node->data.container_decl.init_arg_expr != nullptr) {
                return ErrorNone;
            }
            ErrorMsg *msg = add_node_error(g, source_node,
                buf_sprintf("type '%s' not allowed in packed struct; no guaranteed in-memory representation",
                    buf_ptr(&type_entry->name)));
            add_error_note(g, msg, decl_node,
                    buf_sprintf("enum declaration does not specify an integer tag type"));
            return ErrorSemanticAnalyzeFail;
        }
    }
    zig_unreachable();
}

bool type_allowed_in_extern(CodeGen *g, ZigType *type_entry) {
    switch (type_entry->id) {
        case ZigTypeIdInvalid:
            zig_unreachable();
        case ZigTypeIdMetaType:
        case ZigTypeIdComptimeFloat:
        case ZigTypeIdComptimeInt:
        case ZigTypeIdEnumLiteral:
        case ZigTypeIdUndefined:
        case ZigTypeIdNull:
        case ZigTypeIdErrorUnion:
        case ZigTypeIdErrorSet:
        case ZigTypeIdBoundFn:
        case ZigTypeIdArgTuple:
        case ZigTypeIdVoid:
        case ZigTypeIdFnFrame:
        case ZigTypeIdAnyFrame:
            return false;
        case ZigTypeIdOpaque:
        case ZigTypeIdUnreachable:
        case ZigTypeIdBool:
            return true;
        case ZigTypeIdInt:
            switch (type_entry->data.integral.bit_count) {
                case 8:
                case 16:
                case 32:
                case 64:
                case 128:
                    return true;
                default:
                    return false;
            }
        case ZigTypeIdVector:
            return type_allowed_in_extern(g, type_entry->data.vector.elem_type);
        case ZigTypeIdFloat:
            return true;
        case ZigTypeIdArray:
            return type_allowed_in_extern(g, type_entry->data.array.child_type);
        case ZigTypeIdFn:
            return type_entry->data.fn.fn_type_id.cc == CallingConventionC ||
                 type_entry->data.fn.fn_type_id.cc == CallingConventionStdcall;
        case ZigTypeIdPointer:
            if (type_size(g, type_entry) == 0)
                return false;
            return true;
        case ZigTypeIdStruct:
            return type_entry->data.structure.layout == ContainerLayoutExtern || type_entry->data.structure.layout == ContainerLayoutPacked;
        case ZigTypeIdOptional:
            {
                ZigType *child_type = type_entry->data.maybe.child_type;
                if (child_type->id != ZigTypeIdPointer && child_type->id != ZigTypeIdFn) {
                    return false;
                }
                return type_allowed_in_extern(g, child_type);
            }
        case ZigTypeIdEnum:
            return type_entry->data.enumeration.layout == ContainerLayoutExtern || type_entry->data.enumeration.layout == ContainerLayoutPacked;
        case ZigTypeIdUnion:
            return type_entry->data.unionation.layout == ContainerLayoutExtern || type_entry->data.unionation.layout == ContainerLayoutPacked;
    }
    zig_unreachable();
}

ZigType *get_auto_err_set_type(CodeGen *g, ZigFn *fn_entry) {
    ZigType *err_set_type = new_type_table_entry(ZigTypeIdErrorSet);
    buf_resize(&err_set_type->name, 0);
    buf_appendf(&err_set_type->name, "@typeOf(%s).ReturnType.ErrorSet", buf_ptr(&fn_entry->symbol_name));
    err_set_type->data.error_set.err_count = 0;
    err_set_type->data.error_set.errors = nullptr;
    err_set_type->data.error_set.infer_fn = fn_entry;
    err_set_type->size_in_bits = g->builtin_types.entry_global_error_set->size_in_bits;
    err_set_type->abi_align = g->builtin_types.entry_global_error_set->abi_align;
    err_set_type->abi_size = g->builtin_types.entry_global_error_set->abi_size;

    return err_set_type;
}

static ZigType *analyze_fn_type(CodeGen *g, AstNode *proto_node, Scope *child_scope, ZigFn *fn_entry) {
    assert(proto_node->type == NodeTypeFnProto);
    AstNodeFnProto *fn_proto = &proto_node->data.fn_proto;
    Error err;

    FnTypeId fn_type_id = {0};
    init_fn_type_id(&fn_type_id, proto_node, proto_node->data.fn_proto.params.length);

    for (; fn_type_id.next_param_index < fn_type_id.param_count; fn_type_id.next_param_index += 1) {
        AstNode *param_node = fn_proto->params.at(fn_type_id.next_param_index);
        assert(param_node->type == NodeTypeParamDecl);

        bool param_is_comptime = param_node->data.param_decl.is_comptime;
        bool param_is_var_args = param_node->data.param_decl.is_var_args;

        if (param_is_comptime) {
            if (!calling_convention_allows_zig_types(fn_type_id.cc)) {
                add_node_error(g, param_node,
                        buf_sprintf("comptime parameter not allowed in function with calling convention '%s'",
                            calling_convention_name(fn_type_id.cc)));
                return g->builtin_types.entry_invalid;
            }
            if (param_node->data.param_decl.type != nullptr) {
                ZigType *type_entry = analyze_type_expr(g, child_scope, param_node->data.param_decl.type);
                if (type_is_invalid(type_entry)) {
                    return g->builtin_types.entry_invalid;
                }
                FnTypeParamInfo *param_info = &fn_type_id.param_info[fn_type_id.next_param_index];
                param_info->type = type_entry;
                param_info->is_noalias = param_node->data.param_decl.is_noalias;
                fn_type_id.next_param_index += 1;
            }

            return get_generic_fn_type(g, &fn_type_id);
        } else if (param_is_var_args) {
            if (fn_type_id.cc == CallingConventionC) {
                fn_type_id.param_count = fn_type_id.next_param_index;
                continue;
            } else if (calling_convention_allows_zig_types(fn_type_id.cc)) {
                return get_generic_fn_type(g, &fn_type_id);
            } else {
                add_node_error(g, param_node,
                        buf_sprintf("var args not allowed in function with calling convention '%s'",
                            calling_convention_name(fn_type_id.cc)));
                return g->builtin_types.entry_invalid;
            }
        } else if (param_node->data.param_decl.var_token != nullptr) {
            if (!calling_convention_allows_zig_types(fn_type_id.cc)) {
                add_node_error(g, param_node,
                        buf_sprintf("parameter of type 'var' not allowed in function with calling convention '%s'",
                            calling_convention_name(fn_type_id.cc)));
                return g->builtin_types.entry_invalid;
            }
            return get_generic_fn_type(g, &fn_type_id);
        }

        ZigType *type_entry = analyze_type_expr(g, child_scope, param_node->data.param_decl.type);
        if (type_is_invalid(type_entry)) {
            return g->builtin_types.entry_invalid;
        }
        if (!calling_convention_allows_zig_types(fn_type_id.cc)) {
            if ((err = type_resolve(g, type_entry, ResolveStatusZeroBitsKnown)))
                return g->builtin_types.entry_invalid;
            if (!type_has_bits(type_entry)) {
                add_node_error(g, param_node->data.param_decl.type,
                    buf_sprintf("parameter of type '%s' has 0 bits; not allowed in function with calling convention '%s'",
                        buf_ptr(&type_entry->name), calling_convention_name(fn_type_id.cc)));
                return g->builtin_types.entry_invalid;
            }
        }

        if (!calling_convention_allows_zig_types(fn_type_id.cc) && !type_allowed_in_extern(g, type_entry)) {
            add_node_error(g, param_node->data.param_decl.type,
                    buf_sprintf("parameter of type '%s' not allowed in function with calling convention '%s'",
                        buf_ptr(&type_entry->name),
                        calling_convention_name(fn_type_id.cc)));
            return g->builtin_types.entry_invalid;
        }

        switch (type_entry->id) {
            case ZigTypeIdInvalid:
                zig_unreachable();
            case ZigTypeIdUnreachable:
            case ZigTypeIdUndefined:
            case ZigTypeIdNull:
            case ZigTypeIdArgTuple:
            case ZigTypeIdOpaque:
                add_node_error(g, param_node->data.param_decl.type,
                    buf_sprintf("parameter of type '%s' not allowed", buf_ptr(&type_entry->name)));
                return g->builtin_types.entry_invalid;
            case ZigTypeIdComptimeFloat:
            case ZigTypeIdComptimeInt:
            case ZigTypeIdEnumLiteral:
            case ZigTypeIdBoundFn:
            case ZigTypeIdMetaType:
            case ZigTypeIdVoid:
            case ZigTypeIdBool:
            case ZigTypeIdInt:
            case ZigTypeIdFloat:
            case ZigTypeIdPointer:
            case ZigTypeIdArray:
            case ZigTypeIdStruct:
            case ZigTypeIdOptional:
            case ZigTypeIdErrorUnion:
            case ZigTypeIdErrorSet:
            case ZigTypeIdEnum:
            case ZigTypeIdUnion:
            case ZigTypeIdFn:
            case ZigTypeIdVector:
            case ZigTypeIdFnFrame:
            case ZigTypeIdAnyFrame:
                switch (type_requires_comptime(g, type_entry)) {
                    case ReqCompTimeNo:
                        break;
                    case ReqCompTimeYes:
                        add_node_error(g, param_node->data.param_decl.type,
                            buf_sprintf("parameter of type '%s' must be declared comptime",
                            buf_ptr(&type_entry->name)));
                        return g->builtin_types.entry_invalid;
                    case ReqCompTimeInvalid:
                        return g->builtin_types.entry_invalid;
                }
                break;
        }
        FnTypeParamInfo *param_info = &fn_type_id.param_info[fn_type_id.next_param_index];
        param_info->type = type_entry;
        param_info->is_noalias = param_node->data.param_decl.is_noalias;
    }

    if (fn_proto->align_expr != nullptr) {
        if (!analyze_const_align(g, child_scope, fn_proto->align_expr, &fn_type_id.alignment)) {
            return g->builtin_types.entry_invalid;
        }
    }

    if (fn_proto->return_var_token != nullptr) {
        if (!calling_convention_allows_zig_types(fn_type_id.cc)) {
            add_node_error(g, fn_proto->return_type,
                buf_sprintf("return type 'var' not allowed in function with calling convention '%s'",
                calling_convention_name(fn_type_id.cc)));
            return g->builtin_types.entry_invalid;
        }
        add_node_error(g, proto_node,
            buf_sprintf("TODO implement inferred return types https://github.com/ziglang/zig/issues/447"));
        return g->builtin_types.entry_invalid;
    }

    ZigType *specified_return_type = analyze_type_expr(g, child_scope, fn_proto->return_type);
    if (type_is_invalid(specified_return_type)) {
        fn_type_id.return_type = g->builtin_types.entry_invalid;
        return g->builtin_types.entry_invalid;
    }

    if (fn_proto->auto_err_set) {
        ZigType *inferred_err_set_type = get_auto_err_set_type(g, fn_entry);
        if ((err = type_resolve(g, specified_return_type, ResolveStatusSizeKnown)))
            return g->builtin_types.entry_invalid;
        fn_type_id.return_type = get_error_union_type(g, inferred_err_set_type, specified_return_type);
    } else {
        fn_type_id.return_type = specified_return_type;
    }

    if (!calling_convention_allows_zig_types(fn_type_id.cc) &&
        fn_type_id.return_type->id != ZigTypeIdVoid)
    {
        if ((err = type_resolve(g, fn_type_id.return_type, ResolveStatusSizeKnown)))
            return g->builtin_types.entry_invalid;
        if (!type_allowed_in_extern(g, fn_type_id.return_type)) {
            add_node_error(g, fn_proto->return_type,
                    buf_sprintf("return type '%s' not allowed in function with calling convention '%s'",
                        buf_ptr(&fn_type_id.return_type->name),
                        calling_convention_name(fn_type_id.cc)));
            return g->builtin_types.entry_invalid;
        }
    }

    switch (fn_type_id.return_type->id) {
        case ZigTypeIdInvalid:
            zig_unreachable();

        case ZigTypeIdUndefined:
        case ZigTypeIdNull:
        case ZigTypeIdArgTuple:
        case ZigTypeIdOpaque:
            add_node_error(g, fn_proto->return_type,
                buf_sprintf("return type '%s' not allowed", buf_ptr(&fn_type_id.return_type->name)));
            return g->builtin_types.entry_invalid;

        case ZigTypeIdComptimeFloat:
        case ZigTypeIdComptimeInt:
        case ZigTypeIdEnumLiteral:
        case ZigTypeIdBoundFn:
        case ZigTypeIdMetaType:
        case ZigTypeIdUnreachable:
        case ZigTypeIdVoid:
        case ZigTypeIdBool:
        case ZigTypeIdInt:
        case ZigTypeIdFloat:
        case ZigTypeIdPointer:
        case ZigTypeIdArray:
        case ZigTypeIdStruct:
        case ZigTypeIdOptional:
        case ZigTypeIdErrorUnion:
        case ZigTypeIdErrorSet:
        case ZigTypeIdEnum:
        case ZigTypeIdUnion:
        case ZigTypeIdFn:
        case ZigTypeIdVector:
        case ZigTypeIdFnFrame:
        case ZigTypeIdAnyFrame:
            switch (type_requires_comptime(g, fn_type_id.return_type)) {
                case ReqCompTimeInvalid:
                    return g->builtin_types.entry_invalid;
                case ReqCompTimeYes:
                    return get_generic_fn_type(g, &fn_type_id);
                case ReqCompTimeNo:
                    break;
            }
            break;
    }

    return get_fn_type(g, &fn_type_id);
}

bool type_is_invalid(ZigType *type_entry) {
    switch (type_entry->id) {
        case ZigTypeIdInvalid:
            return true;
        case ZigTypeIdStruct:
            return type_entry->data.structure.resolve_status == ResolveStatusInvalid;
        case ZigTypeIdUnion:
            return type_entry->data.unionation.resolve_status == ResolveStatusInvalid;
        case ZigTypeIdEnum:
            return type_entry->data.enumeration.resolve_status == ResolveStatusInvalid;
        default:
            return false;
    }
    zig_unreachable();
}

struct SrcField {
    const char *name;
    ZigType *ty;
    unsigned align;
};

static ZigType *get_struct_type(CodeGen *g, const char *type_name, SrcField fields[], size_t field_count,
        unsigned min_abi_align)
{
    ZigType *struct_type = new_type_table_entry(ZigTypeIdStruct);

    buf_init_from_str(&struct_type->name, type_name);

    struct_type->data.structure.src_field_count = field_count;
    struct_type->data.structure.gen_field_count = 0;
    struct_type->data.structure.resolve_status = ResolveStatusSizeKnown;
    struct_type->data.structure.fields = allocate<TypeStructField>(field_count);
    struct_type->data.structure.fields_by_name.init(field_count);

    size_t abi_align = min_abi_align;
    for (size_t i = 0; i < field_count; i += 1) {
        TypeStructField *field = &struct_type->data.structure.fields[i];
        field->name = buf_create_from_str(fields[i].name);
        field->type_entry = fields[i].ty;
        field->src_index = i;
        field->align = fields[i].align;

        if (type_has_bits(field->type_entry)) {
            assert(type_is_resolved(field->type_entry, ResolveStatusSizeKnown));
            unsigned field_abi_align = max(field->align, field->type_entry->abi_align);
            if (field_abi_align > abi_align) {
                abi_align = field_abi_align;
            }
        }

        auto prev_entry = struct_type->data.structure.fields_by_name.put_unique(field->name, field);
        assert(prev_entry == nullptr);
    }

    size_t next_offset = 0;
    for (size_t i = 0; i < field_count; i += 1) {
        TypeStructField *field = &struct_type->data.structure.fields[i];
        if (!type_has_bits(field->type_entry))
            continue;

        field->offset = next_offset;

        // find the next non-zero-byte field for offset calculations
        size_t next_src_field_index = i + 1;
        for (; next_src_field_index < field_count; next_src_field_index += 1) {
            if (type_has_bits(struct_type->data.structure.fields[next_src_field_index].type_entry))
                break;
        }
        size_t next_abi_align;
        if (next_src_field_index == field_count) {
            next_abi_align = abi_align;
        } else {
            next_abi_align = max(fields[next_src_field_index].align,
                    struct_type->data.structure.fields[next_src_field_index].type_entry->abi_align);
        }
        next_offset = next_field_offset(next_offset, abi_align, field->type_entry->abi_size, next_abi_align);
    }

    struct_type->abi_align = abi_align;
    struct_type->abi_size = next_offset;
    struct_type->size_in_bits = next_offset * 8;

    return struct_type;
}

static size_t get_store_size_bytes(size_t size_in_bits) {
    return (size_in_bits + 7) / 8;
}

static size_t get_abi_align_bytes(size_t size_in_bits, size_t pointer_size_bytes) {
    size_t store_size_bytes = get_store_size_bytes(size_in_bits);
    if (store_size_bytes >= pointer_size_bytes)
        return pointer_size_bytes;
    return round_to_next_power_of_2(store_size_bytes);
}

static size_t get_abi_size_bytes(size_t size_in_bits, size_t pointer_size_bytes) {
    size_t store_size_bytes = get_store_size_bytes(size_in_bits);
    size_t abi_align = get_abi_align_bytes(size_in_bits, pointer_size_bytes);
    return align_forward(store_size_bytes, abi_align);
}

ZigType *resolve_struct_field_type(CodeGen *g, TypeStructField *struct_field) {
    Error err;
    if (struct_field->type_entry == nullptr) {
        if ((err = ir_resolve_lazy(g, struct_field->decl_node, struct_field->type_val))) {
            return nullptr;
        }
        struct_field->type_entry = struct_field->type_val->data.x_type;
    }
    return struct_field->type_entry;
}

static Error resolve_struct_type(CodeGen *g, ZigType *struct_type) {
    assert(struct_type->id == ZigTypeIdStruct);

    Error err;

    if (struct_type->data.structure.resolve_status == ResolveStatusInvalid)
        return ErrorSemanticAnalyzeFail;
    if (struct_type->data.structure.resolve_status >= ResolveStatusSizeKnown)
        return ErrorNone;

    if ((err = resolve_struct_alignment(g, struct_type)))
        return err;

    AstNode *decl_node = struct_type->data.structure.decl_node;

    if (struct_type->data.structure.resolve_loop_flag_other) {
        if (struct_type->data.structure.resolve_status != ResolveStatusInvalid) {
            struct_type->data.structure.resolve_status = ResolveStatusInvalid;
            add_node_error(g, decl_node,
                buf_sprintf("struct '%s' depends on itself", buf_ptr(&struct_type->name)));
        }
        return ErrorSemanticAnalyzeFail;
    }

    assert(struct_type->data.structure.fields || struct_type->data.structure.src_field_count == 0);
    assert(decl_node->type == NodeTypeContainerDecl);

    size_t field_count = struct_type->data.structure.src_field_count;

    bool packed = (struct_type->data.structure.layout == ContainerLayoutPacked);
    struct_type->data.structure.resolve_loop_flag_other = true;

    uint32_t *host_int_bytes = packed ? allocate<uint32_t>(struct_type->data.structure.gen_field_count) : nullptr;

    size_t packed_bits_offset = 0;
    size_t next_offset = 0;
    size_t first_packed_bits_offset_misalign = SIZE_MAX;
    size_t gen_field_index = 0;
    size_t size_in_bits = 0;
    size_t abi_align = struct_type->abi_align;

    // Calculate offsets
    for (size_t i = 0; i < field_count; i += 1) {
        TypeStructField *field = &struct_type->data.structure.fields[i];
        if (field->gen_index == SIZE_MAX)
            continue;

        field->gen_index = gen_field_index;
        field->offset = next_offset;

        if (packed) {
            ZigType *field_type = resolve_struct_field_type(g, field);
            if (field_type == nullptr) {
                struct_type->data.structure.resolve_status = ResolveStatusInvalid;
                return err;
            }
            if ((err = type_resolve(g, field->type_entry, ResolveStatusSizeKnown))) {
                struct_type->data.structure.resolve_status = ResolveStatusInvalid;
                return err;
            }
            if ((err = emit_error_unless_type_allowed_in_packed_struct(g, field->type_entry, field->decl_node))) {
                struct_type->data.structure.resolve_status = ResolveStatusInvalid;
                return err;
            }

            size_t field_size_in_bits = type_size_bits(g, field_type);
            size_t next_packed_bits_offset = packed_bits_offset + field_size_in_bits;

            size_in_bits += field_size_in_bits;

            if (first_packed_bits_offset_misalign != SIZE_MAX) {
                // this field is not byte-aligned; it is part of the previous field with a bit offset
                field->bit_offset_in_host = packed_bits_offset - first_packed_bits_offset_misalign;

                size_t full_bit_count = next_packed_bits_offset - first_packed_bits_offset_misalign;
                size_t full_abi_size = get_abi_size_bytes(full_bit_count, g->pointer_size_bytes);
                if (full_abi_size * 8 == full_bit_count) {
                    // next field recovers ABI alignment
                    host_int_bytes[gen_field_index] = full_abi_size;
                    gen_field_index += 1;
                    // TODO: https://github.com/ziglang/zig/issues/1512
                    next_offset = next_field_offset(next_offset, abi_align, full_abi_size, 1);
                    size_in_bits = next_offset * 8;

                    first_packed_bits_offset_misalign = SIZE_MAX;
                }
            } else if (get_abi_size_bytes(field_type->size_in_bits, g->pointer_size_bytes) * 8 != field_size_in_bits) {
                first_packed_bits_offset_misalign = packed_bits_offset;
                field->bit_offset_in_host = 0;
            } else {
                // This is a byte-aligned field (both start and end) in a packed struct.
                host_int_bytes[gen_field_index] = field_type->size_in_bits / 8;
                field->bit_offset_in_host = 0;
                gen_field_index += 1;
                // TODO: https://github.com/ziglang/zig/issues/1512
                next_offset = next_field_offset(next_offset, abi_align, field_type->size_in_bits / 8, 1);
                size_in_bits = next_offset * 8;
            }
            packed_bits_offset = next_packed_bits_offset;
        } else {
            size_t field_abi_size;
            size_t field_size_in_bits;
            if ((err = type_val_resolve_abi_size(g, field->decl_node, field->type_val,
                &field_abi_size, &field_size_in_bits)))
            {
                struct_type->data.structure.resolve_status = ResolveStatusInvalid;
                return err;
            }

            gen_field_index += 1;
            size_t next_src_field_index = i + 1;
            for (; next_src_field_index < field_count; next_src_field_index += 1) {
                if (struct_type->data.structure.fields[next_src_field_index].gen_index != SIZE_MAX) {
                    break;
                }
            }
            size_t next_align = (next_src_field_index == field_count) ?
                abi_align : struct_type->data.structure.fields[next_src_field_index].align;
            next_offset = next_field_offset(next_offset, abi_align, field_abi_size, next_align);
            size_in_bits = next_offset * 8;
        }
    }
    if (first_packed_bits_offset_misalign != SIZE_MAX) {
        size_t full_bit_count = packed_bits_offset - first_packed_bits_offset_misalign;
        size_t full_abi_size = get_abi_size_bytes(full_bit_count, g->pointer_size_bytes);
        next_offset = next_field_offset(next_offset, abi_align, full_abi_size, abi_align);
        host_int_bytes[gen_field_index] = full_abi_size;
        gen_field_index += 1;
    }

    struct_type->abi_size = next_offset;
    struct_type->size_in_bits = size_in_bits;
    struct_type->data.structure.resolve_status = ResolveStatusSizeKnown;
    struct_type->data.structure.gen_field_count = (uint32_t)gen_field_index;
    struct_type->data.structure.resolve_loop_flag_other = false;
    struct_type->data.structure.host_int_bytes = host_int_bytes;


    // Resolve types for fields
    if (!packed) {
        for (size_t i = 0; i < field_count; i += 1) {
            TypeStructField *field = &struct_type->data.structure.fields[i];
            ZigType *field_type = resolve_struct_field_type(g, field);
            if (field_type == nullptr) {
                struct_type->data.structure.resolve_status = ResolveStatusInvalid;
                return err;
            }

            if ((err = type_resolve(g, field_type, ResolveStatusSizeKnown))) {
                struct_type->data.structure.resolve_status = ResolveStatusInvalid;
                return err;
            }

            if (struct_type->data.structure.layout == ContainerLayoutExtern &&
                !type_allowed_in_extern(g, field_type))
            {
                add_node_error(g, field->decl_node,
                        buf_sprintf("extern structs cannot contain fields of type '%s'",
                            buf_ptr(&field_type->name)));
                struct_type->data.structure.resolve_status = ResolveStatusInvalid;
                return ErrorSemanticAnalyzeFail;
            }

        }
    }


    return ErrorNone;
}

static Error resolve_union_alignment(CodeGen *g, ZigType *union_type) {
    assert(union_type->id == ZigTypeIdUnion);

    Error err;

    if (union_type->data.unionation.resolve_status == ResolveStatusInvalid)
        return ErrorSemanticAnalyzeFail;
    if (union_type->data.unionation.resolve_status >= ResolveStatusAlignmentKnown)
        return ErrorNone;
    if ((err = resolve_union_zero_bits(g, union_type)))
        return err;
    if (union_type->data.unionation.resolve_status >= ResolveStatusAlignmentKnown)
        return ErrorNone;

    AstNode *decl_node = union_type->data.structure.decl_node;

    if (union_type->data.unionation.resolve_loop_flag_other) {
        if (union_type->data.unionation.resolve_status != ResolveStatusInvalid) {
            union_type->data.unionation.resolve_status = ResolveStatusInvalid;
            add_node_error(g, decl_node,
                buf_sprintf("union '%s' depends on itself", buf_ptr(&union_type->name)));
        }
        return ErrorSemanticAnalyzeFail;
    }

    // set temporary flag
    union_type->data.unionation.resolve_loop_flag_other = true;

    TypeUnionField *most_aligned_union_member = nullptr;
    uint32_t field_count = union_type->data.unionation.src_field_count;
    bool packed = union_type->data.unionation.layout == ContainerLayoutPacked;

    for (uint32_t i = 0; i < field_count; i += 1) {
        TypeUnionField *field = &union_type->data.unionation.fields[i];
        if (field->gen_index == UINT32_MAX)
            continue;

        AstNode *align_expr = field->decl_node->data.struct_field.align_expr;
        if (align_expr != nullptr) {
            if (!analyze_const_align(g, &union_type->data.unionation.decls_scope->base, align_expr,
                        &field->align))
            {
                union_type->data.unionation.resolve_status = ResolveStatusInvalid;
                return err;
            }
            add_node_error(g, field->decl_node,
                buf_create_from_str("TODO implement field alignment syntax for unions. https://github.com/ziglang/zig/issues/3125"));
        } else if (packed) {
            field->align = 1;
        } else if (field->type_entry != nullptr) {
            if ((err = type_resolve(g, field->type_entry, ResolveStatusAlignmentKnown))) {
                union_type->data.unionation.resolve_status = ResolveStatusInvalid;
                return err;
            }
            field->align = field->type_entry->abi_align;
        } else {
            if ((err = type_val_resolve_abi_align(g, field->type_val, &field->align))) {
                if (g->trace_err != nullptr) {
                    g->trace_err = add_error_note(g, g->trace_err, field->decl_node,
                        buf_create_from_str("while checking this field"));
                }
                union_type->data.unionation.resolve_status = ResolveStatusInvalid;
                return err;
            }
            if (union_type->data.unionation.resolve_status == ResolveStatusInvalid)
                return ErrorSemanticAnalyzeFail;
        }

        if (most_aligned_union_member == nullptr || field->align > most_aligned_union_member->align) {
            most_aligned_union_member = field;
        }
    }

    // unset temporary flag
    union_type->data.unionation.resolve_loop_flag_other = false;
    union_type->data.unionation.resolve_status = ResolveStatusAlignmentKnown;
    union_type->data.unionation.most_aligned_union_member = most_aligned_union_member;

    ZigType *tag_type = union_type->data.unionation.tag_type;
    if (tag_type != nullptr && type_has_bits(tag_type)) {
        if ((err = type_resolve(g, tag_type, ResolveStatusAlignmentKnown))) {
            union_type->data.unionation.resolve_status = ResolveStatusInvalid;
            return ErrorSemanticAnalyzeFail;
        }
        if (most_aligned_union_member == nullptr) {
            union_type->abi_align = tag_type->abi_align;
            union_type->data.unionation.gen_tag_index = SIZE_MAX;
            union_type->data.unionation.gen_union_index = SIZE_MAX;
        } else if (tag_type->abi_align > most_aligned_union_member->align) {
            union_type->abi_align = tag_type->abi_align;
            union_type->data.unionation.gen_tag_index = 0;
            union_type->data.unionation.gen_union_index = 1;
        } else {
            union_type->abi_align = most_aligned_union_member->align;
            union_type->data.unionation.gen_union_index = 0;
            union_type->data.unionation.gen_tag_index = 1;
        }
    } else {
        assert(most_aligned_union_member != nullptr);
        union_type->abi_align = most_aligned_union_member->align;
        union_type->data.unionation.gen_union_index = SIZE_MAX;
        union_type->data.unionation.gen_tag_index = SIZE_MAX;
    }

    return ErrorNone;
}

ZigType *resolve_union_field_type(CodeGen *g, TypeUnionField *union_field) {
    Error err;
    if (union_field->type_entry == nullptr) {
        if ((err = ir_resolve_lazy(g, union_field->decl_node, union_field->type_val))) {
            return nullptr;
        }
        union_field->type_entry = union_field->type_val->data.x_type;
    }
    return union_field->type_entry;
}

static Error resolve_union_type(CodeGen *g, ZigType *union_type) {
    assert(union_type->id == ZigTypeIdUnion);

    Error err;

    if (union_type->data.unionation.resolve_status == ResolveStatusInvalid)
        return ErrorSemanticAnalyzeFail;
    if (union_type->data.unionation.resolve_status >= ResolveStatusSizeKnown)
        return ErrorNone;

    if ((err = resolve_union_alignment(g, union_type)))
        return err;

    AstNode *decl_node = union_type->data.unionation.decl_node;


    assert(decl_node->type == NodeTypeContainerDecl);

    uint32_t field_count = union_type->data.unionation.src_field_count;
    TypeUnionField *most_aligned_union_member = union_type->data.unionation.most_aligned_union_member;

    assert(union_type->data.unionation.fields);

    size_t union_abi_size = 0;
    size_t union_size_in_bits = 0;

    if (union_type->data.unionation.resolve_loop_flag_other) {
        if (union_type->data.unionation.resolve_status != ResolveStatusInvalid) {
            union_type->data.unionation.resolve_status = ResolveStatusInvalid;
            add_node_error(g, decl_node,
                buf_sprintf("union '%s' depends on itself", buf_ptr(&union_type->name)));
        }
        return ErrorSemanticAnalyzeFail;
    }

    // set temporary flag
    union_type->data.unionation.resolve_loop_flag_other = true;

    for (uint32_t i = 0; i < field_count; i += 1) {
        TypeUnionField *union_field = &union_type->data.unionation.fields[i];
        ZigType *field_type = resolve_union_field_type(g, union_field);
        if (field_type == nullptr) {
            union_type->data.unionation.resolve_status = ResolveStatusInvalid;
            return ErrorSemanticAnalyzeFail;
        }

        if ((err = type_resolve(g, field_type, ResolveStatusSizeKnown))) {
            union_type->data.unionation.resolve_status = ResolveStatusInvalid;
            return ErrorSemanticAnalyzeFail;
        }

        if (type_is_invalid(union_type))
            return ErrorSemanticAnalyzeFail;

        if (!type_has_bits(field_type))
            continue;

        union_abi_size = max(union_abi_size, field_type->abi_size);
        union_size_in_bits = max(union_size_in_bits, field_type->size_in_bits);
    }

    // The union itself for now has to be treated as being independently aligned.
    // See https://github.com/ziglang/zig/issues/2166.
    if (most_aligned_union_member != nullptr) {
        union_abi_size = align_forward(union_abi_size, most_aligned_union_member->align);
    }

    // unset temporary flag
    union_type->data.unionation.resolve_loop_flag_other = false;
    union_type->data.unionation.resolve_status = ResolveStatusSizeKnown;
    union_type->data.unionation.union_abi_size = union_abi_size;

    ZigType *tag_type = union_type->data.unionation.tag_type;
    if (tag_type != nullptr && type_has_bits(tag_type)) {
        if ((err = type_resolve(g, tag_type, ResolveStatusSizeKnown))) {
            union_type->data.unionation.resolve_status = ResolveStatusInvalid;
            return ErrorSemanticAnalyzeFail;
        }
        if (most_aligned_union_member == nullptr) {
            union_type->abi_size = tag_type->abi_size;
            union_type->size_in_bits = tag_type->size_in_bits;
        } else {
            size_t field_sizes[2];
            size_t field_aligns[2];
            field_sizes[union_type->data.unionation.gen_tag_index] = tag_type->abi_size;
            field_aligns[union_type->data.unionation.gen_tag_index] = tag_type->abi_align;
            field_sizes[union_type->data.unionation.gen_union_index] = union_abi_size;
            field_aligns[union_type->data.unionation.gen_union_index] = most_aligned_union_member->align;
            size_t field2_offset = next_field_offset(0, union_type->abi_align, field_sizes[0], field_aligns[1]);
            union_type->abi_size = next_field_offset(field2_offset, union_type->abi_align, field_sizes[1], union_type->abi_align);
            union_type->size_in_bits = union_type->abi_size * 8;
        }
    } else {
        union_type->abi_size = union_abi_size;
        union_type->size_in_bits = union_size_in_bits;
    }

    return ErrorNone;
}

static bool type_is_valid_extern_enum_tag(CodeGen *g, ZigType *ty) {
    // Only integer types are allowed by the C ABI
    if(ty->id != ZigTypeIdInt)
        return false;

    // According to the ANSI C standard the enumeration type should be either a
    // signed char, a signed integer or an unsigned one. But GCC/Clang allow
    // other integral types as a compiler extension so let's accomodate them
    // aswell.
    return type_allowed_in_extern(g, ty);
}

static Error resolve_enum_zero_bits(CodeGen *g, ZigType *enum_type) {
    assert(enum_type->id == ZigTypeIdEnum);

    if (enum_type->data.enumeration.resolve_status == ResolveStatusInvalid)
        return ErrorSemanticAnalyzeFail;
    if (enum_type->data.enumeration.resolve_status >= ResolveStatusZeroBitsKnown)
        return ErrorNone;

    AstNode *decl_node = enum_type->data.enumeration.decl_node;
    assert(decl_node->type == NodeTypeContainerDecl);

    if (enum_type->data.enumeration.resolve_loop_flag) {
        if (enum_type->data.enumeration.resolve_status != ResolveStatusInvalid) {
            enum_type->data.enumeration.resolve_status = ResolveStatusInvalid;
            add_node_error(g, decl_node,
                buf_sprintf("enum '%s' depends on itself",
                    buf_ptr(&enum_type->name)));
        }
        return ErrorSemanticAnalyzeFail;
    }

    enum_type->data.enumeration.resolve_loop_flag = true;

    assert(!enum_type->data.enumeration.fields);
    uint32_t field_count = (uint32_t)decl_node->data.container_decl.fields.length;
    if (field_count == 0) {
        add_node_error(g, decl_node, buf_sprintf("enums must have 1 or more fields"));

        enum_type->data.enumeration.src_field_count = field_count;
        enum_type->data.enumeration.fields = nullptr;
        enum_type->data.enumeration.resolve_status = ResolveStatusInvalid;
        return ErrorSemanticAnalyzeFail;
    }

    enum_type->data.enumeration.src_field_count = field_count;
    enum_type->data.enumeration.fields = allocate<TypeEnumField>(field_count);
    enum_type->data.enumeration.fields_by_name.init(field_count);

    Scope *scope = &enum_type->data.enumeration.decls_scope->base;

    HashMap<BigInt, AstNode *, bigint_hash, bigint_eql> occupied_tag_values = {};
    occupied_tag_values.init(field_count);

    ZigType *tag_int_type;
    if (enum_type->data.enumeration.layout == ContainerLayoutExtern) {
        tag_int_type = get_c_int_type(g, CIntTypeInt);
    } else if (enum_type->data.enumeration.layout == ContainerLayoutAuto && field_count == 1) {
        tag_int_type = g->builtin_types.entry_num_lit_int;
    } else {
        tag_int_type = get_smallest_unsigned_int_type(g, field_count - 1);
    }

    enum_type->size_in_bits = tag_int_type->size_in_bits;
    enum_type->abi_size = tag_int_type->abi_size;
    enum_type->abi_align = tag_int_type->abi_align;

    if (decl_node->data.container_decl.init_arg_expr != nullptr) {
        ZigType *wanted_tag_int_type = analyze_type_expr(g, scope, decl_node->data.container_decl.init_arg_expr);
        if (type_is_invalid(wanted_tag_int_type)) {
            enum_type->data.enumeration.resolve_status = ResolveStatusInvalid;
        } else if (wanted_tag_int_type->id != ZigTypeIdInt) {
            enum_type->data.enumeration.resolve_status = ResolveStatusInvalid;
            add_node_error(g, decl_node->data.container_decl.init_arg_expr,
                buf_sprintf("expected integer, found '%s'", buf_ptr(&wanted_tag_int_type->name)));
        } else if (enum_type->data.enumeration.layout == ContainerLayoutExtern &&
                   !type_is_valid_extern_enum_tag(g, wanted_tag_int_type)) {
            enum_type->data.enumeration.resolve_status = ResolveStatusInvalid;
            ErrorMsg *msg = add_node_error(g, decl_node->data.container_decl.init_arg_expr,
                buf_sprintf("'%s' is not a valid tag type for an extern enum",
                            buf_ptr(&wanted_tag_int_type->name)));
            add_error_note(g, msg, decl_node->data.container_decl.init_arg_expr,
                buf_sprintf("any integral type of size 8, 16, 32, 64 or 128 bit is valid"));
        } else {
            tag_int_type = wanted_tag_int_type;
        }
    }

    enum_type->data.enumeration.tag_int_type = tag_int_type;
    enum_type->size_in_bits = tag_int_type->size_in_bits;
    enum_type->abi_size = tag_int_type->abi_size;
    enum_type->abi_align = tag_int_type->abi_align;

    BigInt bi_one;
    bigint_init_unsigned(&bi_one, 1);

    TypeEnumField *last_enum_field = nullptr;

    for (uint32_t field_i = 0; field_i < field_count; field_i += 1) {
        AstNode *field_node = decl_node->data.container_decl.fields.at(field_i);
        TypeEnumField *type_enum_field = &enum_type->data.enumeration.fields[field_i];
        type_enum_field->name = field_node->data.struct_field.name;
        type_enum_field->decl_index = field_i;
        type_enum_field->decl_node = field_node;

        if (field_node->data.struct_field.type != nullptr) {
            ErrorMsg *msg = add_node_error(g, field_node->data.struct_field.type,
                buf_sprintf("structs and unions, not enums, support field types"));
            add_error_note(g, msg, decl_node,
                    buf_sprintf("consider 'union(enum)' here"));
        } else if (field_node->data.struct_field.align_expr != nullptr) {
            ErrorMsg *msg = add_node_error(g, field_node->data.struct_field.align_expr,
                buf_sprintf("structs and unions, not enums, support field alignment"));
            add_error_note(g, msg, decl_node,
                    buf_sprintf("consider 'union(enum)' here"));
        }

        auto field_entry = enum_type->data.enumeration.fields_by_name.put_unique(type_enum_field->name, type_enum_field);
        if (field_entry != nullptr) {
            ErrorMsg *msg = add_node_error(g, field_node,
                buf_sprintf("duplicate enum field: '%s'", buf_ptr(type_enum_field->name)));
            add_error_note(g, msg, field_entry->value->decl_node, buf_sprintf("other field here"));
            enum_type->data.enumeration.resolve_status = ResolveStatusInvalid;
            continue;
        }

        AstNode *tag_value = field_node->data.struct_field.value;

        if (tag_value != nullptr) {
            // A user-specified value is available
            ConstExprValue *result = analyze_const_value(g, scope, tag_value, tag_int_type,
                    nullptr, UndefBad);
            if (type_is_invalid(result->type)) {
                enum_type->data.enumeration.resolve_status = ResolveStatusInvalid;
                continue;
            }

            assert(result->special != ConstValSpecialRuntime);
            assert(result->type->id == ZigTypeIdInt || result->type->id == ZigTypeIdComptimeInt);

            bigint_init_bigint(&type_enum_field->value, &result->data.x_bigint);
        } else {
            // No value was explicitly specified: allocate the last value + 1
            // or, if this is the first element, zero
            if (last_enum_field != nullptr) {
                bigint_add(&type_enum_field->value, &last_enum_field->value, &bi_one);
            } else {
                bigint_init_unsigned(&type_enum_field->value, 0);
            }

            // Make sure we can represent this number with tag_int_type
            if (!bigint_fits_in_bits(&type_enum_field->value,
                                     tag_int_type->size_in_bits,
                                     tag_int_type->data.integral.is_signed)) {
                enum_type->data.enumeration.resolve_status = ResolveStatusInvalid;

                Buf *val_buf = buf_alloc();
                bigint_append_buf(val_buf, &type_enum_field->value, 10);
                add_node_error(g, field_node,
                    buf_sprintf("enumeration value %s too large for type '%s'",
                        buf_ptr(val_buf), buf_ptr(&tag_int_type->name)));

                break;
            }
        }

        // Make sure the value is unique
        auto entry = occupied_tag_values.put_unique(type_enum_field->value, field_node);
        if (entry != nullptr) {
            enum_type->data.enumeration.resolve_status = ResolveStatusInvalid;

            Buf *val_buf = buf_alloc();
            bigint_append_buf(val_buf, &type_enum_field->value, 10);

            ErrorMsg *msg = add_node_error(g, field_node,
                    buf_sprintf("enum tag value %s already taken", buf_ptr(val_buf)));
            add_error_note(g, msg, entry->value,
                    buf_sprintf("other occurrence here"));
        }

        last_enum_field = type_enum_field;
    }

    if (enum_type->data.enumeration.resolve_status == ResolveStatusInvalid)
        return ErrorSemanticAnalyzeFail;

    enum_type->data.enumeration.resolve_loop_flag = false;
    enum_type->data.enumeration.resolve_status = ResolveStatusSizeKnown;

    return ErrorNone;
}

static Error resolve_struct_zero_bits(CodeGen *g, ZigType *struct_type) {
    assert(struct_type->id == ZigTypeIdStruct);

    Error err;

    if (struct_type->data.structure.resolve_status == ResolveStatusInvalid)
        return ErrorSemanticAnalyzeFail;
    if (struct_type->data.structure.resolve_status >= ResolveStatusZeroBitsKnown)
        return ErrorNone;

    AstNode *decl_node = struct_type->data.structure.decl_node;
    assert(decl_node->type == NodeTypeContainerDecl);

    if (struct_type->data.structure.resolve_loop_flag_zero_bits) {
        if (struct_type->data.structure.resolve_status != ResolveStatusInvalid) {
            struct_type->data.structure.resolve_status = ResolveStatusInvalid;
            add_node_error(g, decl_node,
                buf_sprintf("struct '%s' depends on itself",
                    buf_ptr(&struct_type->name)));
        }
        return ErrorSemanticAnalyzeFail;
    }

    struct_type->data.structure.resolve_loop_flag_zero_bits = true;

    assert(!struct_type->data.structure.fields);
    size_t field_count = decl_node->data.container_decl.fields.length;
    struct_type->data.structure.src_field_count = (uint32_t)field_count;
    struct_type->data.structure.fields = allocate<TypeStructField>(field_count);
    struct_type->data.structure.fields_by_name.init(field_count);

    Scope *scope = &struct_type->data.structure.decls_scope->base;

    size_t gen_field_index = 0;
    for (size_t i = 0; i < field_count; i += 1) {
        AstNode *field_node = decl_node->data.container_decl.fields.at(i);
        TypeStructField *type_struct_field = &struct_type->data.structure.fields[i];
        type_struct_field->name = field_node->data.struct_field.name;
        type_struct_field->decl_node = field_node;

        if (field_node->data.struct_field.type == nullptr) {
            add_node_error(g, field_node, buf_sprintf("struct field missing type"));
            struct_type->data.structure.resolve_status = ResolveStatusInvalid;
            return ErrorSemanticAnalyzeFail;
        }

        auto field_entry = struct_type->data.structure.fields_by_name.put_unique(type_struct_field->name, type_struct_field);
        if (field_entry != nullptr) {
            ErrorMsg *msg = add_node_error(g, field_node,
                buf_sprintf("duplicate struct field: '%s'", buf_ptr(type_struct_field->name)));
            add_error_note(g, msg, field_entry->value->decl_node, buf_sprintf("other field here"));
            struct_type->data.structure.resolve_status = ResolveStatusInvalid;
            return ErrorSemanticAnalyzeFail;
        }

        ConstExprValue *field_type_val = analyze_const_value(g, scope,
                field_node->data.struct_field.type, g->builtin_types.entry_type, nullptr, LazyOkNoUndef);
        if (type_is_invalid(field_type_val->type)) {
            struct_type->data.structure.resolve_status = ResolveStatusInvalid;
            return ErrorSemanticAnalyzeFail;
        }
        assert(field_type_val->special != ConstValSpecialRuntime);
        type_struct_field->type_val = field_type_val;
        if (struct_type->data.structure.resolve_status == ResolveStatusInvalid)
            return ErrorSemanticAnalyzeFail;

        bool field_is_opaque_type;
        if ((err = type_val_resolve_is_opaque_type(g, field_type_val, &field_is_opaque_type))) {
            struct_type->data.structure.resolve_status = ResolveStatusInvalid;
            return ErrorSemanticAnalyzeFail;
        }
        if (field_is_opaque_type) {
            add_node_error(g, field_node->data.struct_field.type,
                buf_sprintf("opaque types have unknown size and therefore cannot be directly embedded in structs"));
            struct_type->data.structure.resolve_status = ResolveStatusInvalid;
            return ErrorSemanticAnalyzeFail;
        }

        type_struct_field->src_index = i;
        type_struct_field->gen_index = SIZE_MAX;

        switch (type_val_resolve_requires_comptime(g, field_type_val)) {
            case ReqCompTimeYes:
                struct_type->data.structure.requires_comptime = true;
                break;
            case ReqCompTimeInvalid:
                if (g->trace_err != nullptr) {
                    g->trace_err = add_error_note(g, g->trace_err, field_node,
                        buf_create_from_str("while checking this field"));
                }
                struct_type->data.structure.resolve_status = ResolveStatusInvalid;
                return ErrorSemanticAnalyzeFail;
            case ReqCompTimeNo:
                break;
        }

        bool field_is_zero_bits;
        if ((err = type_val_resolve_zero_bits(g, field_type_val, struct_type, nullptr, &field_is_zero_bits))) {
            struct_type->data.structure.resolve_status = ResolveStatusInvalid;
            return ErrorSemanticAnalyzeFail;
        }
        if (field_is_zero_bits)
            continue;

        type_struct_field->gen_index = gen_field_index;
        gen_field_index += 1;
    }

    struct_type->data.structure.resolve_loop_flag_zero_bits = false;
    struct_type->data.structure.gen_field_count = (uint32_t)gen_field_index;
    if (gen_field_index != 0) {
        struct_type->abi_size = SIZE_MAX;
        struct_type->size_in_bits = SIZE_MAX;
    }

    if (struct_type->data.structure.resolve_status == ResolveStatusInvalid)
        return ErrorSemanticAnalyzeFail;

    struct_type->data.structure.resolve_status = ResolveStatusZeroBitsKnown;
    return ErrorNone;
}

static Error resolve_struct_alignment(CodeGen *g, ZigType *struct_type) {
    assert(struct_type->id == ZigTypeIdStruct);

    Error err;

    if (struct_type->data.structure.resolve_status == ResolveStatusInvalid)
        return ErrorSemanticAnalyzeFail;
    if (struct_type->data.structure.resolve_status >= ResolveStatusAlignmentKnown)
        return ErrorNone;
    if ((err = resolve_struct_zero_bits(g, struct_type)))
        return err;
    if (struct_type->data.structure.resolve_status >= ResolveStatusAlignmentKnown)
        return ErrorNone;

    AstNode *decl_node = struct_type->data.structure.decl_node;

    if (struct_type->data.structure.resolve_loop_flag_other) {
        if (struct_type->data.structure.resolve_status != ResolveStatusInvalid) {
            struct_type->data.structure.resolve_status = ResolveStatusInvalid;
            add_node_error(g, decl_node,
                buf_sprintf("struct '%s' depends on itself", buf_ptr(&struct_type->name)));
        }
        return ErrorSemanticAnalyzeFail;
    }

    struct_type->data.structure.resolve_loop_flag_other = true;
    assert(decl_node->type == NodeTypeContainerDecl);

    size_t field_count = struct_type->data.structure.src_field_count;
    bool packed = struct_type->data.structure.layout == ContainerLayoutPacked;

    for (size_t i = 0; i < field_count; i += 1) {
        TypeStructField *field = &struct_type->data.structure.fields[i];
        if (field->gen_index == SIZE_MAX)
            continue;

        AstNode *align_expr = field->decl_node->data.struct_field.align_expr;
        if (align_expr != nullptr) {
            if (!analyze_const_align(g, &struct_type->data.structure.decls_scope->base, align_expr,
                        &field->align))
            {
                struct_type->data.structure.resolve_status = ResolveStatusInvalid;
                return err;
            }
        } else if (packed) {
            field->align = 1;
        } else {
            if ((err = type_val_resolve_abi_align(g, field->type_val, &field->align))) {
                if (g->trace_err != nullptr) {
                    g->trace_err = add_error_note(g, g->trace_err, field->decl_node,
                        buf_create_from_str("while checking this field"));
                }
                struct_type->data.structure.resolve_status = ResolveStatusInvalid;
                return err;
            }
            if (struct_type->data.structure.resolve_status == ResolveStatusInvalid)
                return ErrorSemanticAnalyzeFail;
        }

        if (field->align > struct_type->abi_align) {
            struct_type->abi_align = field->align;
        }
    }

    struct_type->data.structure.resolve_loop_flag_other = false;

    if (struct_type->data.structure.resolve_status == ResolveStatusInvalid) {
        return ErrorSemanticAnalyzeFail;
    }

    struct_type->data.structure.resolve_status = ResolveStatusAlignmentKnown;
    return ErrorNone;
}

static Error resolve_union_zero_bits(CodeGen *g, ZigType *union_type) {
    assert(union_type->id == ZigTypeIdUnion);

    Error err;

    if (union_type->data.unionation.resolve_status == ResolveStatusInvalid)
        return ErrorSemanticAnalyzeFail;

    if (union_type->data.unionation.resolve_status >= ResolveStatusZeroBitsKnown)
        return ErrorNone;

    AstNode *decl_node = union_type->data.unionation.decl_node;
    assert(decl_node->type == NodeTypeContainerDecl);

    if (union_type->data.unionation.resolve_loop_flag_zero_bits) {
        if (union_type->data.unionation.resolve_status != ResolveStatusInvalid) {
            union_type->data.unionation.resolve_status = ResolveStatusInvalid;
            add_node_error(g, decl_node,
                buf_sprintf("union '%s' depends on itself",
                    buf_ptr(&union_type->name)));
        }
        return ErrorSemanticAnalyzeFail;
    }

    union_type->data.unionation.resolve_loop_flag_zero_bits = true;

    assert(union_type->data.unionation.fields == nullptr);
    uint32_t field_count = (uint32_t)decl_node->data.container_decl.fields.length;
    if (field_count == 0) {
        add_node_error(g, decl_node, buf_sprintf("unions must have 1 or more fields"));
        union_type->data.unionation.src_field_count = field_count;
        union_type->data.unionation.resolve_status = ResolveStatusInvalid;
        return ErrorSemanticAnalyzeFail;
    }
    union_type->data.unionation.src_field_count = field_count;
    union_type->data.unionation.fields = allocate<TypeUnionField>(field_count);
    union_type->data.unionation.fields_by_name.init(field_count);

    Scope *scope = &union_type->data.unionation.decls_scope->base;

    HashMap<BigInt, AstNode *, bigint_hash, bigint_eql> occupied_tag_values = {};

    AstNode *enum_type_node = decl_node->data.container_decl.init_arg_expr;
    union_type->data.unionation.have_explicit_tag_type = decl_node->data.container_decl.auto_enum ||
        enum_type_node != nullptr;
    bool auto_layout = (union_type->data.unionation.layout == ContainerLayoutAuto);
    bool want_safety = (field_count >= 2) && (auto_layout || enum_type_node != nullptr) && !(g->build_mode == BuildModeFastRelease || g->build_mode == BuildModeSmallRelease);
    ZigType *tag_type;
    bool create_enum_type = decl_node->data.container_decl.auto_enum || (enum_type_node == nullptr && want_safety);
    bool *covered_enum_fields;
    ZigLLVMDIEnumerator **di_enumerators;
    if (create_enum_type) {
        occupied_tag_values.init(field_count);

        di_enumerators = allocate<ZigLLVMDIEnumerator*>(field_count);

        ZigType *tag_int_type;
        if (enum_type_node != nullptr) {
            tag_int_type = analyze_type_expr(g, scope, enum_type_node);
            if (type_is_invalid(tag_int_type)) {
                union_type->data.unionation.resolve_status = ResolveStatusInvalid;
                return ErrorSemanticAnalyzeFail;
            }
            if (tag_int_type->id != ZigTypeIdInt) {
                add_node_error(g, enum_type_node,
                    buf_sprintf("expected integer tag type, found '%s'", buf_ptr(&tag_int_type->name)));
                union_type->data.unionation.resolve_status = ResolveStatusInvalid;
                return ErrorSemanticAnalyzeFail;
            }
        } else if (auto_layout && field_count == 1) {
            tag_int_type = g->builtin_types.entry_num_lit_int;
        } else {
            tag_int_type = get_smallest_unsigned_int_type(g, field_count - 1);
        }

        tag_type = new_type_table_entry(ZigTypeIdEnum);
        buf_resize(&tag_type->name, 0);
        buf_appendf(&tag_type->name, "@TagType(%s)", buf_ptr(&union_type->name));
        tag_type->llvm_type = tag_int_type->llvm_type;
        tag_type->llvm_di_type = tag_int_type->llvm_di_type;
        tag_type->abi_size = tag_int_type->abi_size;
        tag_type->abi_align = tag_int_type->abi_align;
        tag_type->size_in_bits = tag_int_type->size_in_bits;

        tag_type->data.enumeration.tag_int_type = tag_int_type;
        tag_type->data.enumeration.resolve_status = ResolveStatusSizeKnown;
        tag_type->data.enumeration.decl_node = decl_node;
        tag_type->data.enumeration.layout = ContainerLayoutAuto;
        tag_type->data.enumeration.src_field_count = field_count;
        tag_type->data.enumeration.fields = allocate<TypeEnumField>(field_count);
        tag_type->data.enumeration.fields_by_name.init(field_count);
        tag_type->data.enumeration.decls_scope = union_type->data.unionation.decls_scope;
    } else if (enum_type_node != nullptr) {
        ZigType *enum_type = analyze_type_expr(g, scope, enum_type_node);
        if (type_is_invalid(enum_type)) {
            union_type->data.unionation.resolve_status = ResolveStatusInvalid;
            return ErrorSemanticAnalyzeFail;
        }
        if (enum_type->id != ZigTypeIdEnum) {
            union_type->data.unionation.resolve_status = ResolveStatusInvalid;
            add_node_error(g, enum_type_node,
                buf_sprintf("expected enum tag type, found '%s'", buf_ptr(&enum_type->name)));
            return ErrorSemanticAnalyzeFail;
        }
        if ((err = type_resolve(g, enum_type, ResolveStatusAlignmentKnown))) {
            assert(g->errors.length != 0);
            return err;
        }
        tag_type = enum_type;
        covered_enum_fields = allocate<bool>(enum_type->data.enumeration.src_field_count);
    } else {
        tag_type = nullptr;
    }
    union_type->data.unionation.tag_type = tag_type;

    uint32_t gen_field_index = 0;
    for (uint32_t i = 0; i < field_count; i += 1) {
        AstNode *field_node = decl_node->data.container_decl.fields.at(i);
        Buf *field_name = field_node->data.struct_field.name;
        TypeUnionField *union_field = &union_type->data.unionation.fields[i];
        union_field->name = field_node->data.struct_field.name;
        union_field->decl_node = field_node;
        union_field->gen_index = UINT32_MAX;

        auto field_entry = union_type->data.unionation.fields_by_name.put_unique(union_field->name, union_field);
        if (field_entry != nullptr) {
            ErrorMsg *msg = add_node_error(g, field_node,
                buf_sprintf("duplicate union field: '%s'", buf_ptr(union_field->name)));
            add_error_note(g, msg, field_entry->value->decl_node, buf_sprintf("other field here"));
            union_type->data.unionation.resolve_status = ResolveStatusInvalid;
            return ErrorSemanticAnalyzeFail;
        }

        bool field_is_zero_bits;
        if (field_node->data.struct_field.type == nullptr) {
            if (decl_node->data.container_decl.auto_enum ||
                decl_node->data.container_decl.init_arg_expr != nullptr)
            {
                union_field->type_entry = g->builtin_types.entry_void;
                field_is_zero_bits = true;
            } else {
                add_node_error(g, field_node, buf_sprintf("union field missing type"));
                union_type->data.unionation.resolve_status = ResolveStatusInvalid;
                return ErrorSemanticAnalyzeFail;
            }
        } else {
            ConstExprValue *field_type_val = analyze_const_value(g, scope,
                    field_node->data.struct_field.type, g->builtin_types.entry_type, nullptr, LazyOkNoUndef);
            if (type_is_invalid(field_type_val->type)) {
                union_type->data.unionation.resolve_status = ResolveStatusInvalid;
                return ErrorSemanticAnalyzeFail;
            }
            assert(field_type_val->special != ConstValSpecialRuntime);
            union_field->type_val = field_type_val;
            if (union_type->data.unionation.resolve_status == ResolveStatusInvalid)
                return ErrorSemanticAnalyzeFail;

            bool field_is_opaque_type;
            if ((err = type_val_resolve_is_opaque_type(g, field_type_val, &field_is_opaque_type))) {
                union_type->data.unionation.resolve_status = ResolveStatusInvalid;
                return ErrorSemanticAnalyzeFail;
            }
            if (field_is_opaque_type) {
                add_node_error(g, field_node->data.struct_field.type,
                    buf_create_from_str(
                        "opaque types have unknown size and therefore cannot be directly embedded in unions"));
                union_type->data.unionation.resolve_status = ResolveStatusInvalid;
                return ErrorSemanticAnalyzeFail;
            }

            switch (type_val_resolve_requires_comptime(g, field_type_val)) {
                case ReqCompTimeInvalid:
                    if (g->trace_err != nullptr) {
                        g->trace_err = add_error_note(g, g->trace_err, field_node,
                            buf_create_from_str("while checking this field"));
                    }
                    union_type->data.unionation.resolve_status = ResolveStatusInvalid;
                    return ErrorSemanticAnalyzeFail;
                case ReqCompTimeYes:
                    union_type->data.unionation.requires_comptime = true;
                    break;
                case ReqCompTimeNo:
                    break;
            }

            if ((err = type_val_resolve_zero_bits(g, field_type_val, union_type, nullptr, &field_is_zero_bits))) {
                union_type->data.unionation.resolve_status = ResolveStatusInvalid;
                return ErrorSemanticAnalyzeFail;
            }
        }

        if (field_node->data.struct_field.value != nullptr && !decl_node->data.container_decl.auto_enum) {
            ErrorMsg *msg = add_node_error(g, field_node->data.struct_field.value,
                    buf_create_from_str("untagged union field assignment"));
            add_error_note(g, msg, decl_node, buf_create_from_str("consider 'union(enum)' here"));
        }

        if (create_enum_type) {
            di_enumerators[i] = ZigLLVMCreateDebugEnumerator(g->dbuilder, buf_ptr(field_name), i);
            union_field->enum_field = &tag_type->data.enumeration.fields[i];
            union_field->enum_field->name = field_name;
            union_field->enum_field->decl_index = i;
            union_field->enum_field->decl_node = field_node;

            auto prev_entry = tag_type->data.enumeration.fields_by_name.put_unique(union_field->enum_field->name, union_field->enum_field);
            assert(prev_entry == nullptr); // caught by union de-duplicator above

            AstNode *tag_value = field_node->data.struct_field.value;
            // In this first pass we resolve explicit tag values.
            // In a second pass we will fill in the unspecified ones.
            if (tag_value != nullptr) {
                ZigType *tag_int_type = tag_type->data.enumeration.tag_int_type;
                ConstExprValue *result = analyze_const_value(g, scope, tag_value, tag_int_type,
                        nullptr, UndefBad);
                if (type_is_invalid(result->type)) {
                    union_type->data.unionation.resolve_status = ResolveStatusInvalid;
                    return ErrorSemanticAnalyzeFail;
                }
                assert(result->special != ConstValSpecialRuntime);
                assert(result->type->id == ZigTypeIdInt);
                auto entry = occupied_tag_values.put_unique(result->data.x_bigint, tag_value);
                if (entry == nullptr) {
                    bigint_init_bigint(&union_field->enum_field->value, &result->data.x_bigint);
                } else {
                    Buf *val_buf = buf_alloc();
                    bigint_append_buf(val_buf, &result->data.x_bigint, 10);

                    ErrorMsg *msg = add_node_error(g, tag_value,
                            buf_sprintf("enum tag value %s already taken", buf_ptr(val_buf)));
                    add_error_note(g, msg, entry->value,
                            buf_sprintf("other occurrence here"));
                    union_type->data.unionation.resolve_status = ResolveStatusInvalid;
                    return ErrorSemanticAnalyzeFail;
                }
            }
        } else if (enum_type_node != nullptr) {
            union_field->enum_field = find_enum_type_field(tag_type, field_name);
            if (union_field->enum_field == nullptr) {
                ErrorMsg *msg = add_node_error(g, field_node,
                    buf_sprintf("enum field not found: '%s'", buf_ptr(field_name)));
                add_error_note(g, msg, tag_type->data.enumeration.decl_node,
                        buf_sprintf("enum declared here"));
                union_type->data.unionation.resolve_status = ResolveStatusInvalid;
                return ErrorSemanticAnalyzeFail;
            }
            covered_enum_fields[union_field->enum_field->decl_index] = true;
        } else {
            union_field->enum_field = allocate<TypeEnumField>(1);
            union_field->enum_field->name = field_name;
            union_field->enum_field->decl_index = i;
            bigint_init_unsigned(&union_field->enum_field->value, i);
        }
        assert(union_field->enum_field != nullptr);

        if (field_is_zero_bits)
            continue;

        union_field->gen_index = gen_field_index;
        gen_field_index += 1;
    }

    bool src_have_tag = decl_node->data.container_decl.auto_enum ||
        decl_node->data.container_decl.init_arg_expr != nullptr;

    if (src_have_tag && union_type->data.unionation.layout != ContainerLayoutAuto) {
        const char *qual_str;
        switch (union_type->data.unionation.layout) {
            case ContainerLayoutAuto:
                zig_unreachable();
            case ContainerLayoutPacked:
                qual_str = "packed";
                break;
            case ContainerLayoutExtern:
                qual_str = "extern";
                break;
        }
        AstNode *source_node = (decl_node->data.container_decl.init_arg_expr != nullptr) ?
            decl_node->data.container_decl.init_arg_expr : decl_node;
        add_node_error(g, source_node,
            buf_sprintf("%s union does not support enum tag type", qual_str));
        union_type->data.unionation.resolve_status = ResolveStatusInvalid;
        return ErrorSemanticAnalyzeFail;
    }

    if (create_enum_type) {
        // Now iterate again and populate the unspecified tag values
        uint32_t next_maybe_unoccupied_index = 0;

        for (uint32_t field_i = 0; field_i < field_count; field_i += 1) {
            AstNode *field_node = decl_node->data.container_decl.fields.at(field_i);
            TypeUnionField *union_field = &union_type->data.unionation.fields[field_i];
            AstNode *tag_value = field_node->data.struct_field.value;

            if (tag_value == nullptr) {
                if (occupied_tag_values.size() == 0) {
                    bigint_init_unsigned(&union_field->enum_field->value, next_maybe_unoccupied_index);
                    next_maybe_unoccupied_index += 1;
                } else {
                    BigInt proposed_value;
                    for (;;) {
                        bigint_init_unsigned(&proposed_value, next_maybe_unoccupied_index);
                        next_maybe_unoccupied_index += 1;
                        auto entry = occupied_tag_values.put_unique(proposed_value, field_node);
                        if (entry != nullptr) {
                            continue;
                        }
                        break;
                    }
                    bigint_init_bigint(&union_field->enum_field->value, &proposed_value);
                }
            }
        }
    } else if (enum_type_node != nullptr) {
        for (uint32_t i = 0; i < tag_type->data.enumeration.src_field_count; i += 1) {
            TypeEnumField *enum_field = &tag_type->data.enumeration.fields[i];
            if (!covered_enum_fields[i]) {
                AstNode *enum_decl_node = tag_type->data.enumeration.decl_node;
                AstNode *field_node = enum_decl_node->data.container_decl.fields.at(i);
                ErrorMsg *msg = add_node_error(g, decl_node,
                    buf_sprintf("enum field missing: '%s'", buf_ptr(enum_field->name)));
                add_error_note(g, msg, field_node,
                        buf_sprintf("declared here"));
                union_type->data.unionation.resolve_status = ResolveStatusInvalid;
            }
        }
    }

    if (union_type->data.unionation.resolve_status == ResolveStatusInvalid) {
        return ErrorSemanticAnalyzeFail;
    }

    union_type->data.unionation.resolve_loop_flag_zero_bits = false;

    union_type->data.unionation.gen_field_count = gen_field_index;
    bool zero_bits = gen_field_index == 0 && (field_count < 2 || !src_have_tag);
    if (!zero_bits) {
        union_type->abi_size = SIZE_MAX;
        union_type->size_in_bits = SIZE_MAX;
    }
    union_type->data.unionation.resolve_status = zero_bits ? ResolveStatusSizeKnown : ResolveStatusZeroBitsKnown;

    return ErrorNone;
}

static void get_fully_qualified_decl_name(Buf *buf, Tld *tld, bool is_test) {
    buf_resize(buf, 0);

    Scope *scope = tld->parent_scope;
    while (scope->id != ScopeIdDecls) {
        scope = scope->parent;
    }
    ScopeDecls *decls_scope = reinterpret_cast<ScopeDecls *>(scope);
    buf_append_buf(buf, &decls_scope->container_type->name);
    if (buf_len(buf) != 0) buf_append_char(buf, NAMESPACE_SEP_CHAR);
    if (is_test) {
        buf_append_str(buf, "test \"");
        buf_append_buf(buf, tld->name);
        buf_append_char(buf, '"');
    } else {
        buf_append_buf(buf, tld->name);
    }
}

ZigFn *create_fn_raw(CodeGen *g, FnInline inline_value) {
    ZigFn *fn_entry = allocate<ZigFn>(1);

    fn_entry->prealloc_backward_branch_quota = default_backward_branch_quota;

    fn_entry->analyzed_executable.backward_branch_count = &fn_entry->prealloc_bbc;
    fn_entry->analyzed_executable.backward_branch_quota = &fn_entry->prealloc_backward_branch_quota;
    fn_entry->analyzed_executable.fn_entry = fn_entry;
    fn_entry->ir_executable.fn_entry = fn_entry;
    fn_entry->fn_inline = inline_value;

    return fn_entry;
}

ZigFn *create_fn(CodeGen *g, AstNode *proto_node) {
    assert(proto_node->type == NodeTypeFnProto);
    AstNodeFnProto *fn_proto = &proto_node->data.fn_proto;

    FnInline inline_value = fn_proto->is_inline ? FnInlineAlways : FnInlineAuto;
    ZigFn *fn_entry = create_fn_raw(g, inline_value);

    fn_entry->proto_node = proto_node;
    fn_entry->body_node = (proto_node->data.fn_proto.fn_def_node == nullptr) ? nullptr :
        proto_node->data.fn_proto.fn_def_node->data.fn_def.body;

    fn_entry->analyzed_executable.source_node = fn_entry->body_node;

    return fn_entry;
}

static bool scope_is_root_decls(Scope *scope) {
    while (scope) {
        if (scope->id == ScopeIdDecls) {
            ScopeDecls *scope_decls = (ScopeDecls *)scope;
            return is_top_level_struct(scope_decls->container_type);
        }
        scope = scope->parent;
    }
    zig_unreachable();
}

void typecheck_panic_fn(CodeGen *g, TldFn *tld_fn, ZigFn *panic_fn) {
    ConstExprValue *panic_fn_type_val = get_builtin_value(g, "PanicFn");
    assert(panic_fn_type_val != nullptr);
    assert(panic_fn_type_val->type->id == ZigTypeIdMetaType);
    ZigType *panic_fn_type = panic_fn_type_val->data.x_type;

    AstNode *fake_decl = allocate<AstNode>(1);
    *fake_decl = *panic_fn->proto_node;
    fake_decl->type = NodeTypeSymbol;
    fake_decl->data.symbol_expr.symbol = tld_fn->base.name;

    // call this for the side effects of casting to panic_fn_type
    analyze_const_value(g, tld_fn->base.parent_scope, fake_decl, panic_fn_type, nullptr, UndefBad);
}

ZigType *get_test_fn_type(CodeGen *g) {
    if (g->test_fn_type)
        return g->test_fn_type;

    FnTypeId fn_type_id = {0};
    fn_type_id.return_type = get_error_union_type(g, g->builtin_types.entry_global_error_set,
            g->builtin_types.entry_void);
    g->test_fn_type = get_fn_type(g, &fn_type_id);
    return g->test_fn_type;
}

void add_var_export(CodeGen *g, ZigVar *var, Buf *symbol_name, GlobalLinkageId linkage) {
    GlobalExport *global_export = var->export_list.add_one();
    memset(global_export, 0, sizeof(GlobalExport));
    buf_init_from_buf(&global_export->name, symbol_name);
    global_export->linkage = linkage;
}

void add_fn_export(CodeGen *g, ZigFn *fn_table_entry, Buf *symbol_name, GlobalLinkageId linkage, bool ccc) {
    if (ccc) {
        if (buf_eql_str(symbol_name, "main") && g->libc_link_lib != nullptr) {
            g->have_c_main = true;
        } else if (buf_eql_str(symbol_name, "WinMain") &&
            g->zig_target->os == OsWindows)
        {
            g->have_winmain = true;
        } else if (buf_eql_str(symbol_name, "WinMainCRTStartup") &&
            g->zig_target->os == OsWindows)
        {
            g->have_winmain_crt_startup = true;
        } else if (buf_eql_str(symbol_name, "DllMainCRTStartup") &&
            g->zig_target->os == OsWindows)
        {
            g->have_dllmain_crt_startup = true;
        }
    }

    GlobalExport *fn_export = fn_table_entry->export_list.add_one();
    memset(fn_export, 0, sizeof(GlobalExport));
    buf_init_from_buf(&fn_export->name, symbol_name);
    fn_export->linkage = linkage;
}

static void resolve_decl_fn(CodeGen *g, TldFn *tld_fn) {
    ZigType *import = tld_fn->base.import;
    AstNode *source_node = tld_fn->base.source_node;
    if (source_node->type == NodeTypeFnProto) {
        AstNodeFnProto *fn_proto = &source_node->data.fn_proto;

        AstNode *fn_def_node = fn_proto->fn_def_node;

        ZigFn *fn_table_entry = create_fn(g, source_node);
        tld_fn->fn_entry = fn_table_entry;

        bool is_extern = (fn_table_entry->body_node == nullptr);
        if (fn_proto->is_export || is_extern) {
            buf_init_from_buf(&fn_table_entry->symbol_name, tld_fn->base.name);
        } else {
            get_fully_qualified_decl_name(&fn_table_entry->symbol_name, &tld_fn->base, false);
        }

        if (fn_proto->is_export) {
            bool ccc = (fn_proto->cc == CallingConventionUnspecified || fn_proto->cc == CallingConventionC);
            add_fn_export(g, fn_table_entry, &fn_table_entry->symbol_name, GlobalLinkageIdStrong, ccc);
        }

        if (!is_extern) {
            fn_table_entry->fndef_scope = create_fndef_scope(g,
                fn_table_entry->body_node, tld_fn->base.parent_scope, fn_table_entry);

            for (size_t i = 0; i < fn_proto->params.length; i += 1) {
                AstNode *param_node = fn_proto->params.at(i);
                assert(param_node->type == NodeTypeParamDecl);
                if (param_node->data.param_decl.name == nullptr) {
                    add_node_error(g, param_node, buf_sprintf("missing parameter name"));
                }
            }
        } else {
            fn_table_entry->inferred_async_node = inferred_async_none;
            g->external_prototypes.put_unique(tld_fn->base.name, &tld_fn->base);
        }

        Scope *child_scope = fn_table_entry->fndef_scope ? &fn_table_entry->fndef_scope->base : tld_fn->base.parent_scope;

        fn_table_entry->type_entry = analyze_fn_type(g, source_node, child_scope, fn_table_entry);

        if (fn_proto->section_expr != nullptr) {
            analyze_const_string(g, child_scope, fn_proto->section_expr, &fn_table_entry->section_name);
        }

        if (fn_table_entry->type_entry->id == ZigTypeIdInvalid) {
            tld_fn->base.resolution = TldResolutionInvalid;
            return;
        }

        if (!fn_table_entry->type_entry->data.fn.is_generic) {
            if (fn_def_node)
                g->fn_defs.append(fn_table_entry);
        }

        // if the calling convention implies that it cannot be async, we save that for later
        // and leave the value to be nullptr to indicate that we have not emitted possible
        // compile errors for improperly calling async functions.
        if (fn_table_entry->type_entry->data.fn.fn_type_id.cc == CallingConventionAsync) {
            fn_table_entry->inferred_async_node = fn_table_entry->proto_node;
        }

        if (scope_is_root_decls(tld_fn->base.parent_scope) &&
            (import == g->root_import || import->data.structure.root_struct->package == g->panic_package))
        {
            if (g->have_pub_main && buf_eql_str(tld_fn->base.name, "main")) {
                g->main_fn = fn_table_entry;
            } else if ((import->data.structure.root_struct->package == g->panic_package || g->have_pub_panic) &&
                    buf_eql_str(tld_fn->base.name, "panic"))
            {
                g->panic_fn = fn_table_entry;
                g->panic_tld_fn = tld_fn;
            }
        }
    } else if (source_node->type == NodeTypeTestDecl) {
        ZigFn *fn_table_entry = create_fn_raw(g, FnInlineAuto);

        get_fully_qualified_decl_name(&fn_table_entry->symbol_name, &tld_fn->base, true);

        tld_fn->fn_entry = fn_table_entry;

        fn_table_entry->proto_node = source_node;
        fn_table_entry->fndef_scope = create_fndef_scope(g, source_node, tld_fn->base.parent_scope, fn_table_entry);
        fn_table_entry->type_entry = get_test_fn_type(g);
        fn_table_entry->body_node = source_node->data.test_decl.body;
        fn_table_entry->is_test = true;

        g->fn_defs.append(fn_table_entry);
        g->test_fns.append(fn_table_entry);

    } else {
        zig_unreachable();
    }
}

static void resolve_decl_comptime(CodeGen *g, TldCompTime *tld_comptime) {
    assert(tld_comptime->base.source_node->type == NodeTypeCompTime);
    AstNode *expr_node = tld_comptime->base.source_node->data.comptime_expr.expr;
    analyze_const_value(g, tld_comptime->base.parent_scope, expr_node, g->builtin_types.entry_void,
            nullptr, UndefBad);
}

static void add_top_level_decl(CodeGen *g, ScopeDecls *decls_scope, Tld *tld) {
    bool is_export = false;
    if (tld->id == TldIdVar) {
        assert(tld->source_node->type == NodeTypeVariableDeclaration);
        is_export = tld->source_node->data.variable_declaration.is_export;
    } else if (tld->id == TldIdFn) {
        assert(tld->source_node->type == NodeTypeFnProto);
        is_export = tld->source_node->data.fn_proto.is_export;

        if (!is_export && !tld->source_node->data.fn_proto.is_extern &&
            tld->source_node->data.fn_proto.fn_def_node == nullptr)
        {
            add_node_error(g, tld->source_node, buf_sprintf("non-extern function has no body"));
            return;
        }
    } else if (tld->id == TldIdUsingNamespace) {
        g->resolve_queue.append(tld);
    }
    if (is_export) {
        g->resolve_queue.append(tld);

        auto entry = g->exported_symbol_names.put_unique(tld->name, tld);
        if (entry) {
            AstNode *other_source_node = entry->value->source_node;
            ErrorMsg *msg = add_node_error(g, tld->source_node,
                    buf_sprintf("exported symbol collision: '%s'", buf_ptr(tld->name)));
            add_error_note(g, msg, other_source_node, buf_sprintf("other symbol here"));
        }
    }

    if (tld->name != nullptr) {
        auto entry = decls_scope->decl_table.put_unique(tld->name, tld);
        if (entry) {
            Tld *other_tld = entry->value;
            ErrorMsg *msg = add_node_error(g, tld->source_node, buf_sprintf("redefinition of '%s'", buf_ptr(tld->name)));
            add_error_note(g, msg, other_tld->source_node, buf_sprintf("previous definition is here"));
            return;
        }

        ZigType *type;
        if (get_primitive_type(g, tld->name, &type) != ErrorPrimitiveTypeNotFound) {
            add_node_error(g, tld->source_node,
                buf_sprintf("declaration shadows primitive type '%s'", buf_ptr(tld->name)));
        }
    }
}

static void preview_test_decl(CodeGen *g, AstNode *node, ScopeDecls *decls_scope) {
    assert(node->type == NodeTypeTestDecl);

    if (!g->is_test_build)
        return;

    ZigType *import = get_scope_import(&decls_scope->base);
    if (import->data.structure.root_struct->package != g->root_package)
        return;

    Buf *decl_name_buf = node->data.test_decl.name;

    Buf *test_name = g->test_name_prefix ?
        buf_sprintf("%s%s", buf_ptr(g->test_name_prefix), buf_ptr(decl_name_buf)) : decl_name_buf;

    if (g->test_filter != nullptr && strstr(buf_ptr(test_name), buf_ptr(g->test_filter)) == nullptr) {
        return;
    }

    TldFn *tld_fn = allocate<TldFn>(1);
    init_tld(&tld_fn->base, TldIdFn, test_name, VisibModPrivate, node, &decls_scope->base);
    g->resolve_queue.append(&tld_fn->base);
}

static void preview_comptime_decl(CodeGen *g, AstNode *node, ScopeDecls *decls_scope) {
    assert(node->type == NodeTypeCompTime);

    TldCompTime *tld_comptime = allocate<TldCompTime>(1);
    init_tld(&tld_comptime->base, TldIdCompTime, nullptr, VisibModPrivate, node, &decls_scope->base);
    g->resolve_queue.append(&tld_comptime->base);
}

void init_tld(Tld *tld, TldId id, Buf *name, VisibMod visib_mod, AstNode *source_node,
    Scope *parent_scope)
{
    tld->id = id;
    tld->name = name;
    tld->visib_mod = visib_mod;
    tld->source_node = source_node;
    tld->import = source_node ? source_node->owner : nullptr;
    tld->parent_scope = parent_scope;
}

void update_compile_var(CodeGen *g, Buf *name, ConstExprValue *value) {
    Tld *tld = get_container_scope(g->compile_var_import)->decl_table.get(name);
    resolve_top_level_decl(g, tld, tld->source_node, false);
    assert(tld->id == TldIdVar);
    TldVar *tld_var = (TldVar *)tld;
    tld_var->var->const_value = value;
    tld_var->var->var_type = value->type;
    tld_var->var->align_bytes = get_abi_alignment(g, value->type);
}

void scan_decls(CodeGen *g, ScopeDecls *decls_scope, AstNode *node) {
    switch (node->type) {
        case NodeTypeContainerDecl:
            for (size_t i = 0; i < node->data.container_decl.decls.length; i += 1) {
                AstNode *child = node->data.container_decl.decls.at(i);
                scan_decls(g, decls_scope, child);
            }
            break;
        case NodeTypeFnDef:
            scan_decls(g, decls_scope, node->data.fn_def.fn_proto);
            break;
        case NodeTypeVariableDeclaration:
            {
                Buf *name = node->data.variable_declaration.symbol;
                VisibMod visib_mod = node->data.variable_declaration.visib_mod;
                TldVar *tld_var = allocate<TldVar>(1);
                init_tld(&tld_var->base, TldIdVar, name, visib_mod, node, &decls_scope->base);
                tld_var->extern_lib_name = node->data.variable_declaration.lib_name;
                add_top_level_decl(g, decls_scope, &tld_var->base);
                break;
            }
        case NodeTypeFnProto:
            {
                // if the name is missing, we immediately announce an error
                Buf *fn_name = node->data.fn_proto.name;
                if (fn_name == nullptr) {
                    add_node_error(g, node, buf_sprintf("missing function name"));
                    break;
                }

                VisibMod visib_mod = node->data.fn_proto.visib_mod;
                TldFn *tld_fn = allocate<TldFn>(1);
                init_tld(&tld_fn->base, TldIdFn, fn_name, visib_mod, node, &decls_scope->base);
                tld_fn->extern_lib_name = node->data.fn_proto.lib_name;
                add_top_level_decl(g, decls_scope, &tld_fn->base);

                break;
            }
        case NodeTypeUsingNamespace: {
            VisibMod visib_mod = node->data.using_namespace.visib_mod;
            TldUsingNamespace *tld_using_namespace = allocate<TldUsingNamespace>(1);
            init_tld(&tld_using_namespace->base, TldIdUsingNamespace, nullptr, visib_mod, node, &decls_scope->base);
            add_top_level_decl(g, decls_scope, &tld_using_namespace->base);
            decls_scope->use_decls.append(tld_using_namespace);
            break;
        }
        case NodeTypeTestDecl:
            preview_test_decl(g, node, decls_scope);
            break;
        case NodeTypeCompTime:
            preview_comptime_decl(g, node, decls_scope);
            break;
        case NodeTypeParamDecl:
        case NodeTypeReturnExpr:
        case NodeTypeDefer:
        case NodeTypeBlock:
        case NodeTypeGroupedExpr:
        case NodeTypeBinOpExpr:
        case NodeTypeCatchExpr:
        case NodeTypeFnCallExpr:
        case NodeTypeArrayAccessExpr:
        case NodeTypeSliceExpr:
        case NodeTypeFloatLiteral:
        case NodeTypeIntLiteral:
        case NodeTypeStringLiteral:
        case NodeTypeCharLiteral:
        case NodeTypeBoolLiteral:
        case NodeTypeNullLiteral:
        case NodeTypeUndefinedLiteral:
        case NodeTypeSymbol:
        case NodeTypePrefixOpExpr:
        case NodeTypePointerType:
        case NodeTypeIfBoolExpr:
        case NodeTypeWhileExpr:
        case NodeTypeForExpr:
        case NodeTypeSwitchExpr:
        case NodeTypeSwitchProng:
        case NodeTypeSwitchRange:
        case NodeTypeBreak:
        case NodeTypeContinue:
        case NodeTypeUnreachable:
        case NodeTypeAsmExpr:
        case NodeTypeFieldAccessExpr:
        case NodeTypePtrDeref:
        case NodeTypeUnwrapOptional:
        case NodeTypeStructField:
        case NodeTypeContainerInitExpr:
        case NodeTypeStructValueField:
        case NodeTypeArrayType:
        case NodeTypeInferredArrayType:
        case NodeTypeErrorType:
        case NodeTypeIfErrorExpr:
        case NodeTypeIfOptional:
        case NodeTypeErrorSetDecl:
        case NodeTypeResume:
        case NodeTypeAwaitExpr:
        case NodeTypeSuspend:
        case NodeTypeEnumLiteral:
        case NodeTypeAnyFrameType:
            zig_unreachable();
    }
}

static Error resolve_decl_container(CodeGen *g, TldContainer *tld_container) {
    ZigType *type_entry = tld_container->type_entry;
    assert(type_entry);

    switch (type_entry->id) {
        case ZigTypeIdStruct:
            return resolve_struct_type(g, tld_container->type_entry);
        case ZigTypeIdEnum:
            return resolve_enum_zero_bits(g, tld_container->type_entry);
        case ZigTypeIdUnion:
            return resolve_union_type(g, tld_container->type_entry);
        default:
            zig_unreachable();
    }
}

ZigType *validate_var_type(CodeGen *g, AstNode *source_node, ZigType *type_entry) {
    switch (type_entry->id) {
        case ZigTypeIdInvalid:
            return g->builtin_types.entry_invalid;
        case ZigTypeIdUnreachable:
        case ZigTypeIdUndefined:
        case ZigTypeIdNull:
        case ZigTypeIdArgTuple:
        case ZigTypeIdOpaque:
            add_node_error(g, source_node, buf_sprintf("variable of type '%s' not allowed",
                buf_ptr(&type_entry->name)));
            return g->builtin_types.entry_invalid;
        case ZigTypeIdComptimeFloat:
        case ZigTypeIdComptimeInt:
        case ZigTypeIdEnumLiteral:
        case ZigTypeIdMetaType:
        case ZigTypeIdVoid:
        case ZigTypeIdBool:
        case ZigTypeIdInt:
        case ZigTypeIdFloat:
        case ZigTypeIdPointer:
        case ZigTypeIdArray:
        case ZigTypeIdStruct:
        case ZigTypeIdOptional:
        case ZigTypeIdErrorUnion:
        case ZigTypeIdErrorSet:
        case ZigTypeIdEnum:
        case ZigTypeIdUnion:
        case ZigTypeIdFn:
        case ZigTypeIdBoundFn:
        case ZigTypeIdVector:
        case ZigTypeIdFnFrame:
        case ZigTypeIdAnyFrame:
            return type_entry;
    }
    zig_unreachable();
}

// Set name to nullptr to make the variable anonymous (not visible to programmer).
// TODO merge with definition of add_local_var in ir.cpp
ZigVar *add_variable(CodeGen *g, AstNode *source_node, Scope *parent_scope, Buf *name,
    bool is_const, ConstExprValue *const_value, Tld *src_tld, ZigType *var_type)
{
    Error err;
    assert(const_value != nullptr);
    assert(var_type != nullptr);

    ZigVar *variable_entry = allocate<ZigVar>(1);
    variable_entry->const_value = const_value;
    variable_entry->var_type = var_type;
    variable_entry->parent_scope = parent_scope;
    variable_entry->shadowable = false;
    variable_entry->mem_slot_index = SIZE_MAX;
    variable_entry->src_arg_index = SIZE_MAX;

    assert(name);
    buf_init_from_buf(&variable_entry->name, name);

    if ((err = type_resolve(g, var_type, ResolveStatusAlignmentKnown))) {
        variable_entry->var_type = g->builtin_types.entry_invalid;
    } else {
        variable_entry->align_bytes = get_abi_alignment(g, var_type);

        ZigVar *existing_var = find_variable(g, parent_scope, name, nullptr);
        if (existing_var && !existing_var->shadowable) {
            if (existing_var->var_type == nullptr || !type_is_invalid(existing_var->var_type)) {
                ErrorMsg *msg = add_node_error(g, source_node,
                        buf_sprintf("redeclaration of variable '%s'", buf_ptr(name)));
                add_error_note(g, msg, existing_var->decl_node, buf_sprintf("previous declaration is here"));
            }
            variable_entry->var_type = g->builtin_types.entry_invalid;
        } else {
            ZigType *type;
            if (get_primitive_type(g, name, &type) != ErrorPrimitiveTypeNotFound) {
                add_node_error(g, source_node,
                        buf_sprintf("variable shadows primitive type '%s'", buf_ptr(name)));
                variable_entry->var_type = g->builtin_types.entry_invalid;
            } else {
                Scope *search_scope = nullptr;
                if (src_tld == nullptr) {
                    search_scope = parent_scope;
                } else if (src_tld->parent_scope != nullptr && src_tld->parent_scope->parent != nullptr) {
                    search_scope = src_tld->parent_scope->parent;
                }
                if (search_scope != nullptr) {
                    Tld *tld = find_decl(g, search_scope, name);
                    if (tld != nullptr) {
                        ErrorMsg *msg = add_node_error(g, source_node,
                                buf_sprintf("redefinition of '%s'", buf_ptr(name)));
                        add_error_note(g, msg, tld->source_node, buf_sprintf("previous definition is here"));
                        variable_entry->var_type = g->builtin_types.entry_invalid;
                    }
                }
            }
        }
    }

    Scope *child_scope;
    if (source_node && source_node->type == NodeTypeParamDecl) {
        child_scope = create_var_scope(g, source_node, parent_scope, variable_entry);
    } else {
        // it's already in the decls table
        child_scope = parent_scope;
    }


    variable_entry->src_is_const = is_const;
    variable_entry->gen_is_const = is_const;
    variable_entry->decl_node = source_node;
    variable_entry->child_scope = child_scope;


    return variable_entry;
}

static void resolve_decl_var(CodeGen *g, TldVar *tld_var, bool allow_lazy) {
    AstNode *source_node = tld_var->base.source_node;
    AstNodeVariableDeclaration *var_decl = &source_node->data.variable_declaration;

    bool is_const = var_decl->is_const;
    bool is_extern = var_decl->is_extern;
    bool is_export = var_decl->is_export;
    bool is_thread_local = var_decl->threadlocal_tok != nullptr;

    ZigType *explicit_type = nullptr;
    if (var_decl->type) {
        if (tld_var->analyzing_type) {
            add_node_error(g, var_decl->type,
                buf_sprintf("type of '%s' depends on itself", buf_ptr(tld_var->base.name)));
            explicit_type = g->builtin_types.entry_invalid;
        } else {
            tld_var->analyzing_type = true;
            ZigType *proposed_type = analyze_type_expr(g, tld_var->base.parent_scope, var_decl->type);
            explicit_type = validate_var_type(g, var_decl->type, proposed_type);
        }
    }

    assert(!is_export || !is_extern);

    ConstExprValue *init_value = nullptr;

    // TODO more validation for types that can't be used for export/extern variables
    ZigType *implicit_type = nullptr;
    if (explicit_type && explicit_type->id == ZigTypeIdInvalid) {
        implicit_type = explicit_type;
    } else if (var_decl->expr) {
        init_value = analyze_const_value(g, tld_var->base.parent_scope, var_decl->expr, explicit_type,
                var_decl->symbol, allow_lazy ? LazyOk : UndefOk);
        assert(init_value);
        implicit_type = init_value->type;

        if (implicit_type->id == ZigTypeIdUnreachable) {
            add_node_error(g, source_node, buf_sprintf("variable initialization is unreachable"));
            implicit_type = g->builtin_types.entry_invalid;
        } else if ((!is_const || is_extern) &&
                (implicit_type->id == ZigTypeIdComptimeFloat ||
                implicit_type->id == ZigTypeIdComptimeInt ||
                implicit_type->id == ZigTypeIdEnumLiteral))
        {
            add_node_error(g, source_node, buf_sprintf("unable to infer variable type"));
            implicit_type = g->builtin_types.entry_invalid;
        } else if (implicit_type->id == ZigTypeIdNull) {
            add_node_error(g, source_node, buf_sprintf("unable to infer variable type"));
            implicit_type = g->builtin_types.entry_invalid;
        } else if (implicit_type->id == ZigTypeIdMetaType && !is_const) {
            add_node_error(g, source_node, buf_sprintf("variable of type 'type' must be constant"));
            implicit_type = g->builtin_types.entry_invalid;
        }
        assert(implicit_type->id == ZigTypeIdInvalid || init_value->special != ConstValSpecialRuntime);
    } else if (!is_extern) {
        add_node_error(g, source_node, buf_sprintf("variables must be initialized"));
        implicit_type = g->builtin_types.entry_invalid;
    }

    ZigType *type = explicit_type ? explicit_type : implicit_type;
    assert(type != nullptr); // should have been caught by the parser

    ConstExprValue *init_val = (init_value != nullptr) ? init_value : create_const_runtime(type);

    tld_var->var = add_variable(g, source_node, tld_var->base.parent_scope, var_decl->symbol,
            is_const, init_val, &tld_var->base, type);
    tld_var->var->is_thread_local = is_thread_local;

    if (implicit_type != nullptr && type_is_invalid(implicit_type)) {
        tld_var->var->var_type = g->builtin_types.entry_invalid;
    }

    if (var_decl->align_expr != nullptr) {
        if (!analyze_const_align(g, tld_var->base.parent_scope, var_decl->align_expr, &tld_var->var->align_bytes)) {
            tld_var->var->var_type = g->builtin_types.entry_invalid;
        }
    }

    if (var_decl->section_expr != nullptr) {
        if (!analyze_const_string(g, tld_var->base.parent_scope, var_decl->section_expr, &tld_var->section_name)) {
            tld_var->section_name = nullptr;
        }
    }

    if (is_thread_local && is_const) {
        add_node_error(g, source_node, buf_sprintf("threadlocal variable cannot be constant"));
    }

    if (is_export) {
        add_var_export(g, tld_var->var, &tld_var->var->name, GlobalLinkageIdStrong);
    }

    g->global_vars.append(tld_var);
}

static void add_symbols_from_container(CodeGen *g, TldUsingNamespace *src_using_namespace,
        TldUsingNamespace *dst_using_namespace, ScopeDecls* dest_decls_scope)
{
    if (src_using_namespace->base.resolution == TldResolutionUnresolved ||
        src_using_namespace->base.resolution == TldResolutionResolving)
    {
        assert(src_using_namespace->base.parent_scope->id == ScopeIdDecls);
        ScopeDecls *src_decls_scope = (ScopeDecls *)src_using_namespace->base.parent_scope;
        preview_use_decl(g, src_using_namespace, src_decls_scope);
        if (src_using_namespace != dst_using_namespace) {
            resolve_use_decl(g, src_using_namespace, src_decls_scope);
        }
    }

    ConstExprValue *use_expr = src_using_namespace->using_namespace_value;
    if (type_is_invalid(use_expr->type)) {
        dest_decls_scope->any_imports_failed = true;
        return;
    }

    dst_using_namespace->base.resolution = TldResolutionOk;

    assert(use_expr->special != ConstValSpecialRuntime);

    // The source scope for the imported symbols
    ScopeDecls *src_scope = get_container_scope(use_expr->data.x_type);
    // The top-level container where the symbols are defined, it's used in the
    // loop below in order to exclude the ones coming from an import statement
    ZigType *src_import = get_scope_import(&src_scope->base);
    assert(src_import != nullptr);

    if (src_scope->any_imports_failed) {
        dest_decls_scope->any_imports_failed = true;
    }

    auto it = src_scope->decl_table.entry_iterator();
    for (;;) {
        auto *entry = it.next();
        if (!entry)
            break;

        Buf *target_tld_name = entry->key;
        Tld *target_tld = entry->value;

        if (target_tld->visib_mod == VisibModPrivate) {
            continue;
        }

        if (target_tld->import != src_import) {
            continue;
        }

        auto existing_entry = dest_decls_scope->decl_table.put_unique(target_tld_name, target_tld);
        if (existing_entry) {
            Tld *existing_decl = existing_entry->value;
            if (existing_decl != target_tld) {
                ErrorMsg *msg = add_node_error(g, dst_using_namespace->base.source_node,
                        buf_sprintf("import of '%s' overrides existing definition",
                            buf_ptr(target_tld_name)));
                add_error_note(g, msg, existing_decl->source_node, buf_sprintf("previous definition here"));
                add_error_note(g, msg, target_tld->source_node, buf_sprintf("imported definition here"));
            }
        }
    }

    for (size_t i = 0; i < src_scope->use_decls.length; i += 1) {
        TldUsingNamespace *tld_using_namespace = src_scope->use_decls.at(i);
        if (tld_using_namespace->base.visib_mod != VisibModPrivate)
            add_symbols_from_container(g, tld_using_namespace, dst_using_namespace, dest_decls_scope);
    }
}

static void resolve_use_decl(CodeGen *g, TldUsingNamespace *tld_using_namespace, ScopeDecls *dest_decls_scope) {
    if (tld_using_namespace->base.resolution == TldResolutionOk ||
        tld_using_namespace->base.resolution == TldResolutionInvalid)
    {
        return;
    }
    add_symbols_from_container(g, tld_using_namespace, tld_using_namespace, dest_decls_scope);
}

static void preview_use_decl(CodeGen *g, TldUsingNamespace *using_namespace, ScopeDecls *dest_decls_scope) {
    if (using_namespace->base.resolution == TldResolutionOk ||
        using_namespace->base.resolution == TldResolutionInvalid ||
        using_namespace->using_namespace_value != nullptr)
    {
        return;
    }

    using_namespace->base.resolution = TldResolutionResolving;
    assert(using_namespace->base.source_node->type == NodeTypeUsingNamespace);
    ConstExprValue *result = analyze_const_value(g, &dest_decls_scope->base,
        using_namespace->base.source_node->data.using_namespace.expr, g->builtin_types.entry_type,
        nullptr, UndefBad);
    using_namespace->using_namespace_value = result;

    if (type_is_invalid(result->type)) {
        dest_decls_scope->any_imports_failed = true;
        using_namespace->base.resolution = TldResolutionInvalid;
        using_namespace->using_namespace_value = &g->invalid_instruction->value;
        return;
    }

    if (!is_container(result->data.x_type)) {
        add_node_error(g, using_namespace->base.source_node,
            buf_sprintf("expected struct, enum, or union; found '%s'", buf_ptr(&result->data.x_type->name)));
        dest_decls_scope->any_imports_failed = true;
        using_namespace->base.resolution = TldResolutionInvalid;
        using_namespace->using_namespace_value = &g->invalid_instruction->value;
        return;
    }
}

void resolve_top_level_decl(CodeGen *g, Tld *tld, AstNode *source_node, bool allow_lazy) {
    bool want_resolve_lazy = tld->resolution == TldResolutionOkLazy && !allow_lazy;
    if (tld->resolution != TldResolutionUnresolved && !want_resolve_lazy)
        return;

    tld->resolution = TldResolutionResolving;

    switch (tld->id) {
        case TldIdVar: {
            TldVar *tld_var = (TldVar *)tld;
            if (want_resolve_lazy) {
                ir_resolve_lazy(g, source_node, tld_var->var->const_value);
            } else {
                resolve_decl_var(g, tld_var, allow_lazy);
            }
            tld->resolution = allow_lazy ? TldResolutionOkLazy : TldResolutionOk;
            break;
        }
        case TldIdFn: {
            TldFn *tld_fn = (TldFn *)tld;
            resolve_decl_fn(g, tld_fn);

            tld->resolution = TldResolutionOk;
            break;
        }
        case TldIdContainer: {
            TldContainer *tld_container = (TldContainer *)tld;
            resolve_decl_container(g, tld_container);

            tld->resolution = TldResolutionOk;
            break;
        }
        case TldIdCompTime: {
            TldCompTime *tld_comptime = (TldCompTime *)tld;
            resolve_decl_comptime(g, tld_comptime);

            tld->resolution = TldResolutionOk;
            break;
        }
        case TldIdUsingNamespace: {
            TldUsingNamespace *tld_using_namespace = (TldUsingNamespace *)tld;
            assert(tld_using_namespace->base.parent_scope->id == ScopeIdDecls);
            ScopeDecls *dest_decls_scope = (ScopeDecls *)tld_using_namespace->base.parent_scope;
            preview_use_decl(g, tld_using_namespace, dest_decls_scope);
            resolve_use_decl(g, tld_using_namespace, dest_decls_scope);

            tld->resolution = TldResolutionOk;
            break;
        }
    }

    if (g->trace_err != nullptr && source_node != nullptr && !source_node->already_traced_this_node) {
        g->trace_err = add_error_note(g, g->trace_err, source_node, buf_create_from_str("referenced here"));
        source_node->already_traced_this_node = true;
    }
}

Tld *find_container_decl(CodeGen *g, ScopeDecls *decls_scope, Buf *name) {
    // resolve all the using_namespace decls
    for (size_t i = 0; i < decls_scope->use_decls.length; i += 1) {
        TldUsingNamespace *tld_using_namespace = decls_scope->use_decls.at(i);
        if (tld_using_namespace->base.resolution == TldResolutionUnresolved) {
            preview_use_decl(g, tld_using_namespace, decls_scope);
            resolve_use_decl(g, tld_using_namespace, decls_scope);
        }
    }

    auto entry = decls_scope->decl_table.maybe_get(name);
    return (entry == nullptr) ? nullptr : entry->value;
}

Tld *find_decl(CodeGen *g, Scope *scope, Buf *name) {
    while (scope) {
        if (scope->id == ScopeIdDecls) {
            ScopeDecls *decls_scope = (ScopeDecls *)scope;

            Tld *result = find_container_decl(g, decls_scope, name);
            if (result != nullptr)
                return result;
        }
        scope = scope->parent;
    }
    return nullptr;
}

ZigVar *find_variable(CodeGen *g, Scope *scope, Buf *name, ScopeFnDef **crossed_fndef_scope) {
    ScopeFnDef *my_crossed_fndef_scope = nullptr;
    while (scope) {
        if (scope->id == ScopeIdVarDecl) {
            ScopeVarDecl *var_scope = (ScopeVarDecl *)scope;
            if (buf_eql_buf(name, &var_scope->var->name)) {
                if (crossed_fndef_scope != nullptr)
                    *crossed_fndef_scope = my_crossed_fndef_scope;
                return var_scope->var;
            }
        } else if (scope->id == ScopeIdDecls) {
            ScopeDecls *decls_scope = (ScopeDecls *)scope;
            auto entry = decls_scope->decl_table.maybe_get(name);
            if (entry) {
                Tld *tld = entry->value;
                if (tld->id == TldIdVar) {
                    TldVar *tld_var = (TldVar *)tld;
                    if (tld_var->var) {
                        if (crossed_fndef_scope != nullptr)
                            *crossed_fndef_scope = nullptr;
                        return tld_var->var;
                    }
                }
            }
        } else if (scope->id == ScopeIdFnDef) {
            my_crossed_fndef_scope = (ScopeFnDef *)scope;
        }
        scope = scope->parent;
    }

    return nullptr;
}

ZigFn *scope_fn_entry(Scope *scope) {
    while (scope) {
        if (scope->id == ScopeIdFnDef) {
            ScopeFnDef *fn_scope = (ScopeFnDef *)scope;
            return fn_scope->fn_entry;
        }
        scope = scope->parent;
    }
    return nullptr;
}

ZigPackage *scope_package(Scope *scope) {
    ZigType *import = get_scope_import(scope);
    assert(is_top_level_struct(import));
    return import->data.structure.root_struct->package;
}

TypeEnumField *find_enum_type_field(ZigType *enum_type, Buf *name) {
    assert(enum_type->id == ZigTypeIdEnum);
    if (enum_type->data.enumeration.src_field_count == 0)
        return nullptr;
    auto entry = enum_type->data.enumeration.fields_by_name.maybe_get(name);
    if (entry == nullptr)
        return nullptr;
    return entry->value;
}

TypeStructField *find_struct_type_field(ZigType *type_entry, Buf *name) {
    assert(type_entry->id == ZigTypeIdStruct);
    assert(type_is_resolved(type_entry, ResolveStatusZeroBitsKnown));
    if (type_entry->data.structure.src_field_count == 0)
        return nullptr;
    auto entry = type_entry->data.structure.fields_by_name.maybe_get(name);
    if (entry == nullptr)
        return nullptr;
    return entry->value;
}

TypeUnionField *find_union_type_field(ZigType *type_entry, Buf *name) {
    assert(type_entry->id == ZigTypeIdUnion);
    assert(type_is_resolved(type_entry, ResolveStatusZeroBitsKnown));
    if (type_entry->data.unionation.src_field_count == 0)
        return nullptr;
    auto entry = type_entry->data.unionation.fields_by_name.maybe_get(name);
    if (entry == nullptr)
        return nullptr;
    return entry->value;
}

TypeUnionField *find_union_field_by_tag(ZigType *type_entry, const BigInt *tag) {
    assert(type_entry->id == ZigTypeIdUnion);
    assert(type_is_resolved(type_entry, ResolveStatusZeroBitsKnown));
    for (uint32_t i = 0; i < type_entry->data.unionation.src_field_count; i += 1) {
        TypeUnionField *field = &type_entry->data.unionation.fields[i];
        if (bigint_cmp(&field->enum_field->value, tag) == CmpEQ) {
            return field;
        }
    }
    return nullptr;
}

TypeEnumField *find_enum_field_by_tag(ZigType *enum_type, const BigInt *tag) {
    assert(type_is_resolved(enum_type, ResolveStatusZeroBitsKnown));
    for (uint32_t i = 0; i < enum_type->data.enumeration.src_field_count; i += 1) {
        TypeEnumField *field = &enum_type->data.enumeration.fields[i];
        if (bigint_cmp(&field->value, tag) == CmpEQ) {
            return field;
        }
    }
    return nullptr;
}


bool is_container(ZigType *type_entry) {
    switch (type_entry->id) {
        case ZigTypeIdInvalid:
            zig_unreachable();
        case ZigTypeIdStruct:
            return !type_entry->data.structure.is_slice;
        case ZigTypeIdEnum:
        case ZigTypeIdUnion:
            return true;
        case ZigTypeIdPointer:
        case ZigTypeIdMetaType:
        case ZigTypeIdVoid:
        case ZigTypeIdBool:
        case ZigTypeIdUnreachable:
        case ZigTypeIdInt:
        case ZigTypeIdFloat:
        case ZigTypeIdArray:
        case ZigTypeIdComptimeFloat:
        case ZigTypeIdComptimeInt:
        case ZigTypeIdEnumLiteral:
        case ZigTypeIdUndefined:
        case ZigTypeIdNull:
        case ZigTypeIdOptional:
        case ZigTypeIdErrorUnion:
        case ZigTypeIdErrorSet:
        case ZigTypeIdFn:
        case ZigTypeIdBoundFn:
        case ZigTypeIdArgTuple:
        case ZigTypeIdOpaque:
        case ZigTypeIdVector:
        case ZigTypeIdFnFrame:
        case ZigTypeIdAnyFrame:
            return false;
    }
    zig_unreachable();
}

bool is_ref(ZigType *type_entry) {
    return type_entry->id == ZigTypeIdPointer && type_entry->data.pointer.ptr_len == PtrLenSingle;
}

bool is_array_ref(ZigType *type_entry) {
    ZigType *array = is_ref(type_entry) ?
        type_entry->data.pointer.child_type : type_entry;
    return array->id == ZigTypeIdArray;
}

bool is_container_ref(ZigType *parent_ty) {
    ZigType *ty = is_ref(parent_ty) ? parent_ty->data.pointer.child_type : parent_ty;
    return is_slice(ty) || is_container(ty);
}

ZigType *container_ref_type(ZigType *type_entry) {
    assert(is_container_ref(type_entry));
    return is_ref(type_entry) ?
        type_entry->data.pointer.child_type : type_entry;
}

ZigType *get_src_ptr_type(ZigType *type) {
    if (type->id == ZigTypeIdPointer) return type;
    if (type->id == ZigTypeIdFn) return type;
    if (type->id == ZigTypeIdAnyFrame) return type;
    if (type->id == ZigTypeIdOptional) {
        if (type->data.maybe.child_type->id == ZigTypeIdPointer) {
            return type->data.maybe.child_type->data.pointer.allow_zero ? nullptr : type->data.maybe.child_type;
        }
        if (type->data.maybe.child_type->id == ZigTypeIdFn) return type->data.maybe.child_type;
        if (type->data.maybe.child_type->id == ZigTypeIdAnyFrame) return type->data.maybe.child_type;
    }
    return nullptr;
}

ZigType *get_codegen_ptr_type(ZigType *type) {
    ZigType *ty = get_src_ptr_type(type);
    if (ty == nullptr || !type_has_bits(ty))
        return nullptr;
    return ty;
}

bool type_is_nonnull_ptr(ZigType *type) {
    return get_codegen_ptr_type(type) == type && !ptr_allows_addr_zero(type);
}

static uint32_t get_async_frame_align_bytes(CodeGen *g) {
    uint32_t a = g->pointer_size_bytes * 2;
    // promises have at least alignment 8 so that we can have 3 extra bits when doing atomicrmw
    if (a < 8) a = 8;
    return a;
}

uint32_t get_ptr_align(CodeGen *g, ZigType *type) {
    ZigType *ptr_type = get_src_ptr_type(type);
    if (ptr_type->id == ZigTypeIdPointer) {
        return (ptr_type->data.pointer.explicit_alignment == 0) ?
            get_abi_alignment(g, ptr_type->data.pointer.child_type) : ptr_type->data.pointer.explicit_alignment;
    } else if (ptr_type->id == ZigTypeIdFn) {
        // I tried making this use LLVMABIAlignmentOfType but it trips this assertion in LLVM:
        // "Cannot getTypeInfo() on a type that is unsized!"
        // when getting the alignment of `?extern fn() void`.
        // See http://lists.llvm.org/pipermail/llvm-dev/2018-September/126142.html
        return (ptr_type->data.fn.fn_type_id.alignment == 0) ? 1 : ptr_type->data.fn.fn_type_id.alignment;
    } else if (ptr_type->id == ZigTypeIdAnyFrame) {
        return get_async_frame_align_bytes(g);
    } else {
        zig_unreachable();
    }
}

bool get_ptr_const(ZigType *type) {
    ZigType *ptr_type = get_src_ptr_type(type);
    if (ptr_type->id == ZigTypeIdPointer) {
        return ptr_type->data.pointer.is_const;
    } else if (ptr_type->id == ZigTypeIdFn) {
        return true;
    } else if (ptr_type->id == ZigTypeIdAnyFrame) {
        return true;
    } else {
        zig_unreachable();
    }
}

AstNode *get_param_decl_node(ZigFn *fn_entry, size_t index) {
    if (fn_entry->param_source_nodes)
        return fn_entry->param_source_nodes[index];
    else if (fn_entry->proto_node)
        return fn_entry->proto_node->data.fn_proto.params.at(index);
    else
        return nullptr;
}

static void define_local_param_variables(CodeGen *g, ZigFn *fn_table_entry) {
    ZigType *fn_type = fn_table_entry->type_entry;
    assert(!fn_type->data.fn.is_generic);
    FnTypeId *fn_type_id = &fn_type->data.fn.fn_type_id;
    for (size_t i = 0; i < fn_type_id->param_count; i += 1) {
        FnTypeParamInfo *param_info = &fn_type_id->param_info[i];
        AstNode *param_decl_node = get_param_decl_node(fn_table_entry, i);
        Buf *param_name;
        bool is_var_args = param_decl_node && param_decl_node->data.param_decl.is_var_args;
        if (param_decl_node && !is_var_args) {
            param_name = param_decl_node->data.param_decl.name;
        } else {
            param_name = buf_sprintf("arg%" ZIG_PRI_usize "", i);
        }
        if (param_name == nullptr) {
            continue;
        }

        ZigType *param_type = param_info->type;
        bool is_noalias = param_info->is_noalias;

        if (is_noalias && get_codegen_ptr_type(param_type) == nullptr) {
            add_node_error(g, param_decl_node, buf_sprintf("noalias on non-pointer parameter"));
        }

        ZigVar *var = add_variable(g, param_decl_node, fn_table_entry->child_scope,
                param_name, true, create_const_runtime(param_type), nullptr, param_type);
        var->src_arg_index = i;
        fn_table_entry->child_scope = var->child_scope;
        var->shadowable = var->shadowable || is_var_args;

        if (type_has_bits(param_type)) {
            fn_table_entry->variable_list.append(var);
        }
    }
}

bool resolve_inferred_error_set(CodeGen *g, ZigType *err_set_type, AstNode *source_node) {
    assert(err_set_type->id == ZigTypeIdErrorSet);
    ZigFn *infer_fn = err_set_type->data.error_set.infer_fn;
    if (infer_fn != nullptr) {
        if (infer_fn->anal_state == FnAnalStateInvalid) {
            return false;
        } else if (infer_fn->anal_state == FnAnalStateReady) {
            analyze_fn_body(g, infer_fn);
            if (err_set_type->data.error_set.infer_fn != nullptr) {
                assert(g->errors.length != 0);
                return false;
            }
        } else {
            add_node_error(g, source_node,
                buf_sprintf("cannot resolve inferred error set '%s': function '%s' not fully analyzed yet",
                    buf_ptr(&err_set_type->name), buf_ptr(&err_set_type->data.error_set.infer_fn->symbol_name)));
            return false;
        }
    }
    return true;
}

static void resolve_async_fn_frame(CodeGen *g, ZigFn *fn) {
    ZigType *frame_type = get_fn_frame_type(g, fn);
    Error err;
    if ((err = type_resolve(g, frame_type, ResolveStatusSizeKnown))) {
        if (g->trace_err != nullptr && frame_type->data.frame.resolve_loop_src_node != nullptr &&
            !frame_type->data.frame.reported_loop_err)
        {
            frame_type->data.frame.reported_loop_err = true;
            g->trace_err = add_error_note(g, g->trace_err, frame_type->data.frame.resolve_loop_src_node,
                buf_sprintf("when analyzing type '%s' here", buf_ptr(&frame_type->name)));
        }
        fn->anal_state = FnAnalStateInvalid;
        return;
    }
}

bool fn_is_async(ZigFn *fn) {
    assert(fn->inferred_async_node != nullptr);
    assert(fn->inferred_async_node != inferred_async_checking);
    return fn->inferred_async_node != inferred_async_none;
}

static void add_async_error_notes(CodeGen *g, ErrorMsg *msg, ZigFn *fn) {
    assert(fn->inferred_async_node != nullptr);
    assert(fn->inferred_async_node != inferred_async_checking);
    assert(fn->inferred_async_node != inferred_async_none);
    if (fn->inferred_async_fn != nullptr) {
        ErrorMsg *new_msg;
        if (fn->inferred_async_node->type == NodeTypeAwaitExpr) {
            new_msg = add_error_note(g, msg, fn->inferred_async_node,
                    buf_create_from_str("await here is a suspend point"));
        } else {
            new_msg = add_error_note(g, msg, fn->inferred_async_node,
                buf_sprintf("async function call here"));
        }
        return add_async_error_notes(g, new_msg, fn->inferred_async_fn);
    } else if (fn->inferred_async_node->type == NodeTypeFnProto) {
        add_error_note(g, msg, fn->inferred_async_node,
            buf_sprintf("async calling convention here"));
    } else if (fn->inferred_async_node->type == NodeTypeSuspend) {
        add_error_note(g, msg, fn->inferred_async_node,
            buf_sprintf("suspends here"));
    } else if (fn->inferred_async_node->type == NodeTypeAwaitExpr) {
        add_error_note(g, msg, fn->inferred_async_node,
            buf_sprintf("await here is a suspend point"));
    } else if (fn->inferred_async_node->type == NodeTypeFnCallExpr &&
        fn->inferred_async_node->data.fn_call_expr.is_builtin)
    {
        add_error_note(g, msg, fn->inferred_async_node,
            buf_sprintf("@frame() causes function to be async"));
    } else {
        add_error_note(g, msg, fn->inferred_async_node,
            buf_sprintf("suspends here"));
    }
}

// ErrorNone - not async
// ErrorIsAsync - yes async
// ErrorSemanticAnalyzeFail - compile error emitted result is invalid
static Error analyze_callee_async(CodeGen *g, ZigFn *fn, ZigFn *callee, AstNode *call_node,
        bool must_not_be_async)
{
    if (callee->type_entry->data.fn.fn_type_id.cc != CallingConventionUnspecified)
        return ErrorNone;
    if (callee->anal_state == FnAnalStateReady) {
        analyze_fn_body(g, callee);
        if (callee->anal_state == FnAnalStateInvalid) {
            return ErrorSemanticAnalyzeFail;
        }
    }
    bool callee_is_async;
    if (callee->anal_state == FnAnalStateComplete) {
        analyze_fn_async(g, callee, true);
        if (callee->anal_state == FnAnalStateInvalid) {
            return ErrorSemanticAnalyzeFail;
        }
        callee_is_async = fn_is_async(callee);
    } else {
        // If it's already been determined, use that value. Otherwise
        // assume non-async, emit an error later if it turned out to be async.
        if (callee->inferred_async_node == nullptr ||
            callee->inferred_async_node == inferred_async_checking)
        {
            callee->assumed_non_async = call_node;
            callee_is_async = false;
        } else {
            callee_is_async = callee->inferred_async_node != inferred_async_none;
        }
    }
    if (callee_is_async) {
        fn->inferred_async_node = call_node;
        fn->inferred_async_fn = callee;
        if (must_not_be_async) {
            ErrorMsg *msg = add_node_error(g, fn->proto_node,
                buf_sprintf("function with calling convention '%s' cannot be async",
                    calling_convention_name(fn->type_entry->data.fn.fn_type_id.cc)));
            add_async_error_notes(g, msg, fn);
            return ErrorSemanticAnalyzeFail;
        }
        if (fn->assumed_non_async != nullptr) {
            ErrorMsg *msg = add_node_error(g, fn->proto_node,
                buf_sprintf("unable to infer whether '%s' should be async",
                    buf_ptr(&fn->symbol_name)));
            add_error_note(g, msg, fn->assumed_non_async,
                buf_sprintf("assumed to be non-async here"));
            add_async_error_notes(g, msg, fn);
            fn->anal_state = FnAnalStateInvalid;
            return ErrorSemanticAnalyzeFail;
        }
        return ErrorIsAsync;
    }
    return ErrorNone;
}

// This function resolves functions being inferred async.
static void analyze_fn_async(CodeGen *g, ZigFn *fn, bool resolve_frame) {
    if (fn->inferred_async_node == inferred_async_checking) {
        // TODO call graph cycle detected, disallow the recursion
        fn->inferred_async_node = inferred_async_none;
        return;
    }
    if (fn->inferred_async_node == inferred_async_none) {
        return;
    }
    if (fn->inferred_async_node != nullptr) {
        if (resolve_frame) {
            resolve_async_fn_frame(g, fn);
        }
        return;
    }
    fn->inferred_async_node = inferred_async_checking;

    bool must_not_be_async = false;
    if (fn->type_entry->data.fn.fn_type_id.cc != CallingConventionUnspecified) {
        must_not_be_async = true;
        fn->inferred_async_node = inferred_async_none;
    }

    for (size_t i = 0; i < fn->call_list.length; i += 1) {
        IrInstructionCallGen *call = fn->call_list.at(i);
        if (call->fn_entry == nullptr) {
            // TODO function pointer call here, could be anything
            continue;
        }
        switch (analyze_callee_async(g, fn, call->fn_entry, call->base.source_node, must_not_be_async)) {
            case ErrorSemanticAnalyzeFail:
                fn->anal_state = FnAnalStateInvalid;
                return;
            case ErrorNone:
                continue;
            case ErrorIsAsync:
                if (resolve_frame) {
                    resolve_async_fn_frame(g, fn);
                }
                return;
            default:
                zig_unreachable();
        }
    }
    for (size_t i = 0; i < fn->await_list.length; i += 1) {
        IrInstructionAwaitGen *await = fn->await_list.at(i);
        switch (analyze_callee_async(g, fn, await->target_fn, await->base.source_node, must_not_be_async)) {
            case ErrorSemanticAnalyzeFail:
                fn->anal_state = FnAnalStateInvalid;
                return;
            case ErrorNone:
                continue;
            case ErrorIsAsync:
                if (resolve_frame) {
                    resolve_async_fn_frame(g, fn);
                }
                return;
            default:
                zig_unreachable();
        }
    }
    fn->inferred_async_node = inferred_async_none;
}

static void analyze_fn_ir(CodeGen *g, ZigFn *fn, AstNode *return_type_node) {
    ZigType *fn_type = fn->type_entry;
    assert(!fn_type->data.fn.is_generic);
    FnTypeId *fn_type_id = &fn_type->data.fn.fn_type_id;

    ZigType *block_return_type = ir_analyze(g, &fn->ir_executable,
            &fn->analyzed_executable, fn_type_id->return_type, return_type_node);
    fn->src_implicit_return_type = block_return_type;

    if (type_is_invalid(block_return_type) || fn->analyzed_executable.first_err_trace_msg != nullptr) {
        assert(g->errors.length > 0);
        fn->anal_state = FnAnalStateInvalid;
        return;
    }

    if (fn_type_id->return_type->id == ZigTypeIdErrorUnion) {
        ZigType *return_err_set_type = fn_type_id->return_type->data.error_union.err_set_type;
        if (return_err_set_type->data.error_set.infer_fn != nullptr) {
            ZigType *inferred_err_set_type;
            if (fn->src_implicit_return_type->id == ZigTypeIdErrorSet) {
                inferred_err_set_type = fn->src_implicit_return_type;
            } else if (fn->src_implicit_return_type->id == ZigTypeIdErrorUnion) {
                inferred_err_set_type = fn->src_implicit_return_type->data.error_union.err_set_type;
            } else {
                add_node_error(g, return_type_node,
                        buf_sprintf("function with inferred error set must return at least one possible error"));
                fn->anal_state = FnAnalStateInvalid;
                return;
            }

            if (inferred_err_set_type->data.error_set.infer_fn != nullptr) {
                if (!resolve_inferred_error_set(g, inferred_err_set_type, return_type_node)) {
                    fn->anal_state = FnAnalStateInvalid;
                    return;
                }
            }

            return_err_set_type->data.error_set.infer_fn = nullptr;
            if (type_is_global_error_set(inferred_err_set_type)) {
                return_err_set_type->data.error_set.err_count = UINT32_MAX;
            } else {
                return_err_set_type->data.error_set.err_count = inferred_err_set_type->data.error_set.err_count;
                if (inferred_err_set_type->data.error_set.err_count > 0) {
                    return_err_set_type->data.error_set.errors = allocate<ErrorTableEntry *>(inferred_err_set_type->data.error_set.err_count);
                    for (uint32_t i = 0; i < inferred_err_set_type->data.error_set.err_count; i += 1) {
                        return_err_set_type->data.error_set.errors[i] = inferred_err_set_type->data.error_set.errors[i];
                    }
                }
            }
        }
    }

    CallingConvention cc = fn->type_entry->data.fn.fn_type_id.cc;
    if (cc != CallingConventionUnspecified && cc != CallingConventionAsync &&
        fn->inferred_async_node != nullptr &&
        fn->inferred_async_node != inferred_async_checking &&
        fn->inferred_async_node != inferred_async_none)
    {
        ErrorMsg *msg = add_node_error(g, fn->proto_node,
            buf_sprintf("function with calling convention '%s' cannot be async",
                calling_convention_name(cc)));
        add_async_error_notes(g, msg, fn);
        fn->anal_state = FnAnalStateInvalid;
    }

    if (g->verbose_ir) {
        fprintf(stderr, "fn %s() { // (analyzed)\n", buf_ptr(&fn->symbol_name));
        ir_print(g, stderr, &fn->analyzed_executable, 4, 2);
        fprintf(stderr, "}\n");
    }
    fn->anal_state = FnAnalStateComplete;
}

static void analyze_fn_body(CodeGen *g, ZigFn *fn_table_entry) {
    assert(fn_table_entry->anal_state != FnAnalStateProbing);
    if (fn_table_entry->anal_state != FnAnalStateReady)
        return;

    fn_table_entry->anal_state = FnAnalStateProbing;

    AstNode *return_type_node = (fn_table_entry->proto_node != nullptr) ?
        fn_table_entry->proto_node->data.fn_proto.return_type : fn_table_entry->fndef_scope->base.source_node;

    assert(fn_table_entry->fndef_scope);
    if (!fn_table_entry->child_scope)
        fn_table_entry->child_scope = &fn_table_entry->fndef_scope->base;

    define_local_param_variables(g, fn_table_entry);

    ZigType *fn_type = fn_table_entry->type_entry;
    assert(!fn_type->data.fn.is_generic);

    ir_gen_fn(g, fn_table_entry);
    if (fn_table_entry->ir_executable.first_err_trace_msg != nullptr) {
        fn_table_entry->anal_state = FnAnalStateInvalid;
        return;
    }
    if (g->verbose_ir) {
        fprintf(stderr, "\n");
        ast_render(stderr, fn_table_entry->body_node, 4);
        fprintf(stderr, "\n{ // (IR)\n");
        ir_print(g, stderr, &fn_table_entry->ir_executable, 4, 1);
        fprintf(stderr, "}\n");
    }

    analyze_fn_ir(g, fn_table_entry, return_type_node);
}

ZigType *add_source_file(CodeGen *g, ZigPackage *package, Buf *resolved_path, Buf *source_code,
        SourceKind source_kind)
{
    if (g->verbose_tokenize) {
        fprintf(stderr, "\nOriginal Source (%s):\n", buf_ptr(resolved_path));
        fprintf(stderr, "----------------\n");
        fprintf(stderr, "%s\n", buf_ptr(source_code));

        fprintf(stderr, "\nTokens:\n");
        fprintf(stderr, "---------\n");
    }

    Tokenization tokenization = {0};
    tokenize(source_code, &tokenization);

    if (tokenization.err) {
        ErrorMsg *err = err_msg_create_with_line(resolved_path, tokenization.err_line, tokenization.err_column,
                source_code, tokenization.line_offsets, tokenization.err);

        print_err_msg(err, g->err_color);
        exit(1);
    }

    if (g->verbose_tokenize) {
        print_tokens(source_code, tokenization.tokens);

        fprintf(stderr, "\nAST:\n");
        fprintf(stderr, "------\n");
    }

    Buf *src_dirname = buf_alloc();
    Buf *src_basename = buf_alloc();
    os_path_split(resolved_path, src_dirname, src_basename);

    Buf noextname = BUF_INIT;
    os_path_extname(resolved_path, &noextname, nullptr);

    Buf *pkg_root_src_dir = &package->root_src_dir;
    Buf resolved_root_src_dir = os_path_resolve(&pkg_root_src_dir, 1);

    Buf *namespace_name = buf_create_from_buf(&package->pkg_path);
    if (source_kind == SourceKindNonRoot) {
        assert(buf_starts_with_buf(resolved_path, &resolved_root_src_dir));
        if (buf_len(namespace_name) != 0) {
            buf_append_char(namespace_name, NAMESPACE_SEP_CHAR);
        }
        // The namespace components are obtained from the relative path to the
        // source directory
        if (buf_len(&noextname) > buf_len(&resolved_root_src_dir)) {
            // Skip the trailing separator
            buf_append_mem(namespace_name,
                buf_ptr(&noextname) + buf_len(&resolved_root_src_dir) + 1,
                buf_len(&noextname) - buf_len(&resolved_root_src_dir) - 1);
        }
        buf_replace(namespace_name, ZIG_OS_SEP_CHAR, NAMESPACE_SEP_CHAR);
    }
    Buf *bare_name = buf_alloc();
    os_path_extname(src_basename, bare_name, nullptr);

    RootStruct *root_struct = allocate<RootStruct>(1);
    root_struct->package = package;
    root_struct->source_code = source_code;
    root_struct->line_offsets = tokenization.line_offsets;
    root_struct->path = resolved_path;
    root_struct->di_file = ZigLLVMCreateFile(g->dbuilder, buf_ptr(src_basename), buf_ptr(src_dirname));
    ZigType *import_entry = get_root_container_type(g, buf_ptr(namespace_name), bare_name, root_struct);
    if (source_kind == SourceKindRoot) {
        assert(g->root_import == nullptr);
        g->root_import = import_entry;
    }
    g->import_table.put(resolved_path, import_entry);

    AstNode *root_node = ast_parse(source_code, tokenization.tokens, import_entry, g->err_color);
    assert(root_node != nullptr);
    assert(root_node->type == NodeTypeContainerDecl);
    import_entry->data.structure.decl_node = root_node;
    import_entry->data.structure.decls_scope->base.source_node = root_node;
    if (g->verbose_ast) {
        ast_print(stderr, root_node, 0);
    }

    if (source_kind == SourceKindRoot || package == g->panic_package) {
        // Look for panic and main
        for (size_t decl_i = 0; decl_i < root_node->data.container_decl.decls.length; decl_i += 1) {
            AstNode *top_level_decl = root_node->data.container_decl.decls.at(decl_i);

            if (top_level_decl->type == NodeTypeFnDef) {
                AstNode *proto_node = top_level_decl->data.fn_def.fn_proto;
                assert(proto_node->type == NodeTypeFnProto);
                Buf *proto_name = proto_node->data.fn_proto.name;

                bool is_pub = (proto_node->data.fn_proto.visib_mod == VisibModPub);
                if (is_pub) {
                    if (buf_eql_str(proto_name, "main")) {
                        g->have_pub_main = true;
                    } else if (buf_eql_str(proto_name, "panic")) {
                        g->have_pub_panic = true;
                    }
                }
            }
        }
    }

    for (size_t decl_i = 0; decl_i < root_node->data.container_decl.decls.length; decl_i += 1) {
        AstNode *top_level_decl = root_node->data.container_decl.decls.at(decl_i);
        scan_decls(g, import_entry->data.structure.decls_scope, top_level_decl);
    }

    TldContainer *tld_container = allocate<TldContainer>(1);
    init_tld(&tld_container->base, TldIdContainer, namespace_name, VisibModPub, root_node, nullptr);
    tld_container->type_entry = import_entry;
    tld_container->decls_scope = import_entry->data.structure.decls_scope;
    g->resolve_queue.append(&tld_container->base);

    return import_entry;
}

void semantic_analyze(CodeGen *g) {
    while (g->resolve_queue_index < g->resolve_queue.length ||
           g->fn_defs_index < g->fn_defs.length)
    {
        for (; g->resolve_queue_index < g->resolve_queue.length; g->resolve_queue_index += 1) {
            Tld *tld = g->resolve_queue.at(g->resolve_queue_index);
            g->trace_err = nullptr;
            AstNode *source_node = nullptr;
            resolve_top_level_decl(g, tld, source_node, false);
        }

        for (; g->fn_defs_index < g->fn_defs.length; g->fn_defs_index += 1) {
            ZigFn *fn_entry = g->fn_defs.at(g->fn_defs_index);
            g->trace_err = nullptr;
            analyze_fn_body(g, fn_entry);
        }
    }

    if (g->errors.length != 0) {
        return;
    }

    // second pass over functions for detecting async
    for (g->fn_defs_index = 0; g->fn_defs_index < g->fn_defs.length; g->fn_defs_index += 1) {
        ZigFn *fn = g->fn_defs.at(g->fn_defs_index);
        g->trace_err = nullptr;
        analyze_fn_async(g, fn, true);
        if (fn->anal_state == FnAnalStateInvalid)
            continue;
        if (fn_is_async(fn) && fn->non_async_node != nullptr) {
            ErrorMsg *msg = add_node_error(g, fn->proto_node,
                buf_sprintf("'%s' cannot be async", buf_ptr(&fn->symbol_name)));
            add_error_note(g, msg, fn->non_async_node,
                buf_sprintf("required to be non-async here"));
            add_async_error_notes(g, msg, fn);
        }
    }
}

ZigType *get_int_type(CodeGen *g, bool is_signed, uint32_t size_in_bits) {
    assert(size_in_bits <= 65535);
    TypeId type_id = {};
    type_id.id = ZigTypeIdInt;
    type_id.data.integer.is_signed = is_signed;
    type_id.data.integer.bit_count = size_in_bits;

    {
        auto entry = g->type_table.maybe_get(type_id);
        if (entry)
            return entry->value;
    }

    ZigType *new_entry = make_int_type(g, is_signed, size_in_bits);
    g->type_table.put(type_id, new_entry);
    return new_entry;
}

bool is_valid_vector_elem_type(ZigType *elem_type) {
    return elem_type->id == ZigTypeIdInt ||
        elem_type->id == ZigTypeIdFloat ||
        get_codegen_ptr_type(elem_type) != nullptr;
}

ZigType *get_vector_type(CodeGen *g, uint32_t len, ZigType *elem_type) {
    assert(is_valid_vector_elem_type(elem_type));

    TypeId type_id = {};
    type_id.id = ZigTypeIdVector;
    type_id.data.vector.len = len;
    type_id.data.vector.elem_type = elem_type;

    {
        auto entry = g->type_table.maybe_get(type_id);
        if (entry)
            return entry->value;
    }

    ZigType *entry = new_type_table_entry(ZigTypeIdVector);
    if ((len != 0) && type_has_bits(elem_type)) {
        // Vectors can only be ints, floats, or pointers. ints and floats have trivially resolvable
        // llvm type refs. pointers we will use usize instead.
        LLVMTypeRef example_vector_llvm_type;
        if (elem_type->id == ZigTypeIdPointer) {
            example_vector_llvm_type = LLVMVectorType(g->builtin_types.entry_usize->llvm_type, len);
        } else {
            example_vector_llvm_type = LLVMVectorType(elem_type->llvm_type, len);
        }
        assert(example_vector_llvm_type != nullptr);
        entry->size_in_bits = elem_type->size_in_bits * len;
        entry->abi_size = LLVMABISizeOfType(g->target_data_ref, example_vector_llvm_type);
        entry->abi_align = LLVMABIAlignmentOfType(g->target_data_ref, example_vector_llvm_type);
    }
    entry->data.vector.len = len;
    entry->data.vector.elem_type = elem_type;

    buf_resize(&entry->name, 0);
    buf_appendf(&entry->name, "@Vector(%u, %s)", len, buf_ptr(&elem_type->name));

    g->type_table.put(type_id, entry);
    return entry;
}

ZigType **get_c_int_type_ptr(CodeGen *g, CIntType c_int_type) {
    return &g->builtin_types.entry_c_int[c_int_type];
}

ZigType *get_c_int_type(CodeGen *g, CIntType c_int_type) {
    return *get_c_int_type_ptr(g, c_int_type);
}

bool handle_is_ptr(ZigType *type_entry) {
    switch (type_entry->id) {
        case ZigTypeIdInvalid:
        case ZigTypeIdMetaType:
        case ZigTypeIdComptimeFloat:
        case ZigTypeIdComptimeInt:
        case ZigTypeIdEnumLiteral:
        case ZigTypeIdUndefined:
        case ZigTypeIdNull:
        case ZigTypeIdBoundFn:
        case ZigTypeIdArgTuple:
        case ZigTypeIdOpaque:
             zig_unreachable();
        case ZigTypeIdUnreachable:
        case ZigTypeIdVoid:
        case ZigTypeIdBool:
        case ZigTypeIdInt:
        case ZigTypeIdFloat:
        case ZigTypeIdPointer:
        case ZigTypeIdErrorSet:
        case ZigTypeIdFn:
        case ZigTypeIdEnum:
        case ZigTypeIdVector:
        case ZigTypeIdAnyFrame:
             return false;
        case ZigTypeIdArray:
        case ZigTypeIdStruct:
        case ZigTypeIdFnFrame:
             return type_has_bits(type_entry);
        case ZigTypeIdErrorUnion:
             return type_has_bits(type_entry->data.error_union.payload_type);
        case ZigTypeIdOptional:
             return type_has_bits(type_entry->data.maybe.child_type) &&
                    !type_is_nonnull_ptr(type_entry->data.maybe.child_type) &&
                    type_entry->data.maybe.child_type->id != ZigTypeIdErrorSet;
        case ZigTypeIdUnion:
             return type_has_bits(type_entry) && type_entry->data.unionation.gen_field_count != 0;

    }
    zig_unreachable();
}

static uint32_t hash_ptr(void *ptr) {
    return (uint32_t)(((uintptr_t)ptr) % UINT32_MAX);
}

static uint32_t hash_size(size_t x) {
    return (uint32_t)(x % UINT32_MAX);
}

uint32_t fn_table_entry_hash(ZigFn* value) {
    return ptr_hash(value);
}

bool fn_table_entry_eql(ZigFn *a, ZigFn *b) {
    return ptr_eq(a, b);
}

uint32_t fn_type_id_hash(FnTypeId *id) {
    uint32_t result = 0;
    result += ((uint32_t)(id->cc)) * (uint32_t)3349388391;
    result += id->is_var_args ? (uint32_t)1931444534 : 0;
    result += hash_ptr(id->return_type);
    result += id->alignment * 0xd3b3f3e2;
    for (size_t i = 0; i < id->param_count; i += 1) {
        FnTypeParamInfo *info = &id->param_info[i];
        result += info->is_noalias ? (uint32_t)892356923 : 0;
        result += hash_ptr(info->type);
    }
    return result;
}

bool fn_type_id_eql(FnTypeId *a, FnTypeId *b) {
    if (a->cc != b->cc ||
        a->return_type != b->return_type ||
        a->is_var_args != b->is_var_args ||
        a->param_count != b->param_count ||
        a->alignment != b->alignment)
    {
        return false;
    }
    for (size_t i = 0; i < a->param_count; i += 1) {
        FnTypeParamInfo *a_param_info = &a->param_info[i];
        FnTypeParamInfo *b_param_info = &b->param_info[i];

        if (a_param_info->type != b_param_info->type ||
            a_param_info->is_noalias != b_param_info->is_noalias)
        {
            return false;
        }
    }
    return true;
}

static uint32_t hash_const_val_error_set(ConstExprValue *const_val) {
    assert(const_val->data.x_err_set != nullptr);
    return const_val->data.x_err_set->value ^ 2630160122;
}

static uint32_t hash_const_val_ptr(ConstExprValue *const_val) {
    uint32_t hash_val = 0;
    switch (const_val->data.x_ptr.mut) {
        case ConstPtrMutRuntimeVar:
            hash_val += (uint32_t)3500721036;
            break;
        case ConstPtrMutComptimeConst:
            hash_val += (uint32_t)4214318515;
            break;
        case ConstPtrMutInfer:
        case ConstPtrMutComptimeVar:
            hash_val += (uint32_t)1103195694;
            break;
    }
    switch (const_val->data.x_ptr.special) {
        case ConstPtrSpecialInvalid:
            zig_unreachable();
        case ConstPtrSpecialRef:
            hash_val += (uint32_t)2478261866;
            hash_val += hash_ptr(const_val->data.x_ptr.data.ref.pointee);
            return hash_val;
        case ConstPtrSpecialBaseArray:
            hash_val += (uint32_t)1764906839;
            hash_val += hash_ptr(const_val->data.x_ptr.data.base_array.array_val);
            hash_val += hash_size(const_val->data.x_ptr.data.base_array.elem_index);
            hash_val += const_val->data.x_ptr.data.base_array.is_cstr ? 1297263887 : 200363492;
            return hash_val;
        case ConstPtrSpecialBaseStruct:
            hash_val += (uint32_t)3518317043;
            hash_val += hash_ptr(const_val->data.x_ptr.data.base_struct.struct_val);
            hash_val += hash_size(const_val->data.x_ptr.data.base_struct.field_index);
            return hash_val;
        case ConstPtrSpecialBaseErrorUnionCode:
            hash_val += (uint32_t)2994743799;
            hash_val += hash_ptr(const_val->data.x_ptr.data.base_err_union_code.err_union_val);
            return hash_val;
        case ConstPtrSpecialBaseErrorUnionPayload:
            hash_val += (uint32_t)3456080131;
            hash_val += hash_ptr(const_val->data.x_ptr.data.base_err_union_payload.err_union_val);
            return hash_val;
        case ConstPtrSpecialBaseOptionalPayload:
            hash_val += (uint32_t)3163140517;
            hash_val += hash_ptr(const_val->data.x_ptr.data.base_optional_payload.optional_val);
            return hash_val;
        case ConstPtrSpecialHardCodedAddr:
            hash_val += (uint32_t)4048518294;
            hash_val += hash_size(const_val->data.x_ptr.data.hard_coded_addr.addr);
            return hash_val;
        case ConstPtrSpecialDiscard:
            hash_val += 2010123162;
            return hash_val;
        case ConstPtrSpecialFunction:
            hash_val += (uint32_t)2590901619;
            hash_val += hash_ptr(const_val->data.x_ptr.data.fn.fn_entry);
            return hash_val;
        case ConstPtrSpecialNull:
            hash_val += (uint32_t)1486246455;
            return hash_val;
    }
    zig_unreachable();
}

static uint32_t hash_const_val(ConstExprValue *const_val) {
    assert(const_val->special == ConstValSpecialStatic);
    switch (const_val->type->id) {
        case ZigTypeIdOpaque:
            zig_unreachable();
        case ZigTypeIdBool:
            return const_val->data.x_bool ? (uint32_t)127863866 : (uint32_t)215080464;
        case ZigTypeIdMetaType:
            return hash_ptr(const_val->data.x_type);
        case ZigTypeIdVoid:
            return (uint32_t)4149439618;
        case ZigTypeIdInt:
        case ZigTypeIdComptimeInt:
            {
                uint32_t result = 1331471175;
                for (size_t i = 0; i < const_val->data.x_bigint.digit_count; i += 1) {
                    uint64_t digit = bigint_ptr(&const_val->data.x_bigint)[i];
                    result ^= ((uint32_t)(digit >> 32)) ^ (uint32_t)(result);
                }
                return result;
            }
        case ZigTypeIdEnumLiteral:
            return buf_hash(const_val->data.x_enum_literal) * 2691276464;
        case ZigTypeIdEnum:
            {
                uint32_t result = 31643936;
                for (size_t i = 0; i < const_val->data.x_enum_tag.digit_count; i += 1) {
                    uint64_t digit = bigint_ptr(&const_val->data.x_enum_tag)[i];
                    result ^= ((uint32_t)(digit >> 32)) ^ (uint32_t)(result);
                }
                return result;
            }
        case ZigTypeIdFloat:
            switch (const_val->type->data.floating.bit_count) {
                case 16:
                    {
                        uint16_t result;
                        static_assert(sizeof(result) == sizeof(const_val->data.x_f16), "");
                        memcpy(&result, &const_val->data.x_f16, sizeof(result));
                        return result * 65537u;
                    }
                case 32:
                    {
                        uint32_t result;
                        memcpy(&result, &const_val->data.x_f32, 4);
                        return result ^ 4084870010;
                    }
                case 64:
                    {
                        uint32_t ints[2];
                        memcpy(&ints[0], &const_val->data.x_f64, 8);
                        return ints[0] ^ ints[1] ^ 0x22ed43c6;
                    }
                case 128:
                    {
                        uint32_t ints[4];
                        memcpy(&ints[0], &const_val->data.x_f128, 16);
                        return ints[0] ^ ints[1] ^ ints[2] ^ ints[3] ^ 0xb5ffef27;
                    }
                default:
                    zig_unreachable();
            }
        case ZigTypeIdComptimeFloat:
            {
                float128_t f128 = bigfloat_to_f128(&const_val->data.x_bigfloat);
                uint32_t ints[4];
                memcpy(&ints[0], &f128, 16);
                return ints[0] ^ ints[1] ^ ints[2] ^ ints[3] ^ 0xed8b3dfb;
            }
        case ZigTypeIdArgTuple:
            return (uint32_t)const_val->data.x_arg_tuple.start_index * (uint32_t)281907309 +
                (uint32_t)const_val->data.x_arg_tuple.end_index * (uint32_t)2290442768;
        case ZigTypeIdFn:
            assert(const_val->data.x_ptr.mut == ConstPtrMutComptimeConst);
            assert(const_val->data.x_ptr.special == ConstPtrSpecialFunction);
            return 3677364617 ^ hash_ptr(const_val->data.x_ptr.data.fn.fn_entry);
        case ZigTypeIdPointer:
            return hash_const_val_ptr(const_val);
        case ZigTypeIdUndefined:
            return 162837799;
        case ZigTypeIdNull:
            return 844854567;
        case ZigTypeIdArray:
            // TODO better hashing algorithm
            return 1166190605;
        case ZigTypeIdStruct:
            // TODO better hashing algorithm
            return 1532530855;
        case ZigTypeIdUnion:
            // TODO better hashing algorithm
            return 2709806591;
        case ZigTypeIdOptional:
            if (get_codegen_ptr_type(const_val->type) != nullptr) {
                return hash_const_val_ptr(const_val) * 1992916303;
            } else if (const_val->type->data.maybe.child_type->id == ZigTypeIdErrorSet) {
                return hash_const_val_error_set(const_val) * 3147031929;
            } else {
                if (const_val->data.x_optional) {
                    return hash_const_val(const_val->data.x_optional) * 1992916303;
                } else {
                    return 4016830364;
                }
            }
        case ZigTypeIdErrorUnion:
            // TODO better hashing algorithm
            return 3415065496;
        case ZigTypeIdErrorSet:
            return hash_const_val_error_set(const_val);
        case ZigTypeIdVector:
            // TODO better hashing algorithm
            return 3647867726;
        case ZigTypeIdFnFrame:
            // TODO better hashing algorithm
            return 675741936;
        case ZigTypeIdAnyFrame:
            // TODO better hashing algorithm
            return 3747294894;
        case ZigTypeIdBoundFn:
        case ZigTypeIdInvalid:
        case ZigTypeIdUnreachable:
            zig_unreachable();
    }
    zig_unreachable();
}

uint32_t generic_fn_type_id_hash(GenericFnTypeId *id) {
    uint32_t result = 0;
    result += hash_ptr(id->fn_entry);
    for (size_t i = 0; i < id->param_count; i += 1) {
        ConstExprValue *generic_param = &id->params[i];
        if (generic_param->special != ConstValSpecialRuntime) {
            result += hash_const_val(generic_param);
            result += hash_ptr(generic_param->type);
        }
    }
    return result;
}

bool generic_fn_type_id_eql(GenericFnTypeId *a, GenericFnTypeId *b) {
    assert(a->fn_entry);
    if (a->fn_entry != b->fn_entry) return false;
    if (a->param_count != b->param_count) return false;
    for (size_t i = 0; i < a->param_count; i += 1) {
        ConstExprValue *a_val = &a->params[i];
        ConstExprValue *b_val = &b->params[i];
        if (a_val->type != b_val->type) return false;
        if (a_val->special != ConstValSpecialRuntime && b_val->special != ConstValSpecialRuntime) {
            assert(a_val->special == ConstValSpecialStatic);
            assert(b_val->special == ConstValSpecialStatic);
            if (!const_values_equal(a->codegen, a_val, b_val)) {
                return false;
            }
        } else {
            assert(a_val->special == ConstValSpecialRuntime && b_val->special == ConstValSpecialRuntime);
        }
    }
    return true;
}

static bool can_mutate_comptime_var_state(ConstExprValue *value) {
    assert(value != nullptr);
    switch (value->type->id) {
        case ZigTypeIdInvalid:
            zig_unreachable();
        case ZigTypeIdMetaType:
        case ZigTypeIdVoid:
        case ZigTypeIdBool:
        case ZigTypeIdUnreachable:
        case ZigTypeIdInt:
        case ZigTypeIdVector:
        case ZigTypeIdFloat:
        case ZigTypeIdComptimeFloat:
        case ZigTypeIdComptimeInt:
        case ZigTypeIdEnumLiteral:
        case ZigTypeIdUndefined:
        case ZigTypeIdNull:
        case ZigTypeIdBoundFn:
        case ZigTypeIdFn:
        case ZigTypeIdOpaque:
        case ZigTypeIdErrorSet:
        case ZigTypeIdEnum:
        case ZigTypeIdFnFrame:
        case ZigTypeIdAnyFrame:
            return false;

        case ZigTypeIdPointer:
            return value->data.x_ptr.mut == ConstPtrMutComptimeVar;

        case ZigTypeIdArray:
            if (value->type->data.array.len == 0)
                return false;
            switch (value->data.x_array.special) {
                case ConstArraySpecialUndef:
                case ConstArraySpecialBuf:
                    return false;
                case ConstArraySpecialNone:
                    for (uint32_t i = 0; i < value->type->data.array.len; i += 1) {
                        if (can_mutate_comptime_var_state(&value->data.x_array.data.s_none.elements[i]))
                            return true;
                    }
                    return false;
            }
            zig_unreachable();
        case ZigTypeIdStruct:
            for (uint32_t i = 0; i < value->type->data.structure.src_field_count; i += 1) {
                if (can_mutate_comptime_var_state(&value->data.x_struct.fields[i]))
                    return true;
            }
            return false;

        case ZigTypeIdOptional:
            if (get_codegen_ptr_type(value->type) != nullptr)
                return value->data.x_ptr.mut == ConstPtrMutComptimeVar;
            if (value->data.x_optional == nullptr)
                return false;
            return can_mutate_comptime_var_state(value->data.x_optional);

        case ZigTypeIdErrorUnion:
            if (value->data.x_err_union.error_set->data.x_err_set != nullptr)
                return false;
            assert(value->data.x_err_union.payload != nullptr);
            return can_mutate_comptime_var_state(value->data.x_err_union.payload);

        case ZigTypeIdUnion:
            return can_mutate_comptime_var_state(value->data.x_union.payload);

        case ZigTypeIdArgTuple:
            zig_panic("TODO var args at comptime is currently not supported");
    }
    zig_unreachable();
}

static bool return_type_is_cacheable(ZigType *return_type) {
    switch (return_type->id) {
        case ZigTypeIdInvalid:
            zig_unreachable();
        case ZigTypeIdMetaType:
        case ZigTypeIdVoid:
        case ZigTypeIdBool:
        case ZigTypeIdUnreachable:
        case ZigTypeIdInt:
        case ZigTypeIdFloat:
        case ZigTypeIdComptimeFloat:
        case ZigTypeIdComptimeInt:
        case ZigTypeIdEnumLiteral:
        case ZigTypeIdUndefined:
        case ZigTypeIdNull:
        case ZigTypeIdBoundFn:
        case ZigTypeIdFn:
        case ZigTypeIdOpaque:
        case ZigTypeIdErrorSet:
        case ZigTypeIdEnum:
        case ZigTypeIdPointer:
        case ZigTypeIdVector:
        case ZigTypeIdFnFrame:
        case ZigTypeIdAnyFrame:
            return true;

        case ZigTypeIdArray:
        case ZigTypeIdStruct:
        case ZigTypeIdUnion:
            return false;

        case ZigTypeIdOptional:
            return return_type_is_cacheable(return_type->data.maybe.child_type);

        case ZigTypeIdErrorUnion:
            return return_type_is_cacheable(return_type->data.error_union.payload_type);

        case ZigTypeIdArgTuple:
            zig_panic("TODO var args at comptime is currently not supported");
    }
    zig_unreachable();
}

bool fn_eval_cacheable(Scope *scope, ZigType *return_type) {
    if (!return_type_is_cacheable(return_type))
        return false;
    while (scope) {
        if (scope->id == ScopeIdVarDecl) {
            ScopeVarDecl *var_scope = (ScopeVarDecl *)scope;
            if (type_is_invalid(var_scope->var->var_type))
                return false;
            if (var_scope->var->const_value->special == ConstValSpecialUndef)
                return false;
            if (can_mutate_comptime_var_state(var_scope->var->const_value))
                return false;
        } else if (scope->id == ScopeIdFnDef) {
            return true;
        } else {
            zig_unreachable();
        }

        scope = scope->parent;
    }
    zig_unreachable();
}

uint32_t fn_eval_hash(Scope* scope) {
    uint32_t result = 0;
    while (scope) {
        if (scope->id == ScopeIdVarDecl) {
            ScopeVarDecl *var_scope = (ScopeVarDecl *)scope;
            result += hash_const_val(var_scope->var->const_value);
        } else if (scope->id == ScopeIdFnDef) {
            ScopeFnDef *fn_scope = (ScopeFnDef *)scope;
            result += hash_ptr(fn_scope->fn_entry);
            return result;
        } else {
            zig_unreachable();
        }

        scope = scope->parent;
    }
    zig_unreachable();
}

bool fn_eval_eql(Scope *a, Scope *b) {
    assert(a->codegen != nullptr);
    assert(b->codegen != nullptr);
    while (a && b) {
        if (a->id != b->id)
            return false;

        if (a->id == ScopeIdVarDecl) {
            ScopeVarDecl *a_var_scope = (ScopeVarDecl *)a;
            ScopeVarDecl *b_var_scope = (ScopeVarDecl *)b;
            if (a_var_scope->var->var_type != b_var_scope->var->var_type)
                return false;
            if (a_var_scope->var->var_type == a_var_scope->var->const_value->type &&
                b_var_scope->var->var_type == b_var_scope->var->const_value->type)
            {
                if (!const_values_equal(a->codegen, a_var_scope->var->const_value, b_var_scope->var->const_value))
                    return false;
            } else {
                zig_panic("TODO comptime ptr reinterpret for fn_eval_eql");
            }
        } else if (a->id == ScopeIdFnDef) {
            ScopeFnDef *a_fn_scope = (ScopeFnDef *)a;
            ScopeFnDef *b_fn_scope = (ScopeFnDef *)b;
            if (a_fn_scope->fn_entry != b_fn_scope->fn_entry)
                return false;

            return true;
        } else {
            zig_unreachable();
        }

        a = a->parent;
        b = b->parent;
    }
    return false;
}

// Whether the type has bits at runtime.
bool type_has_bits(ZigType *type_entry) {
    assert(type_entry != nullptr);
    assert(!type_is_invalid(type_entry));
    assert(type_is_resolved(type_entry, ResolveStatusZeroBitsKnown));
    return type_entry->abi_size != 0;
}

// Whether you can infer the value based solely on the type.
OnePossibleValue type_has_one_possible_value(CodeGen *g, ZigType *type_entry) {
    assert(type_entry != nullptr);

    if (type_entry->one_possible_value != OnePossibleValueInvalid)
        return type_entry->one_possible_value;

    Error err;
    if ((err = type_resolve(g, type_entry, ResolveStatusZeroBitsKnown)))
        return OnePossibleValueInvalid;
    switch (type_entry->id) {
        case ZigTypeIdInvalid:
            zig_unreachable();
        case ZigTypeIdOpaque:
        case ZigTypeIdComptimeFloat:
        case ZigTypeIdComptimeInt:
        case ZigTypeIdEnumLiteral:
        case ZigTypeIdMetaType:
        case ZigTypeIdBoundFn:
        case ZigTypeIdArgTuple:
        case ZigTypeIdOptional:
        case ZigTypeIdFn:
        case ZigTypeIdBool:
        case ZigTypeIdFloat:
        case ZigTypeIdErrorUnion:
        case ZigTypeIdFnFrame:
        case ZigTypeIdAnyFrame:
            return OnePossibleValueNo;
        case ZigTypeIdUndefined:
        case ZigTypeIdNull:
        case ZigTypeIdVoid:
        case ZigTypeIdUnreachable:
            return OnePossibleValueYes;
        case ZigTypeIdArray:
            if (type_entry->data.array.len == 0)
                return OnePossibleValueYes;
            return type_has_one_possible_value(g, type_entry->data.array.child_type);
        case ZigTypeIdStruct:
            for (size_t i = 0; i < type_entry->data.structure.src_field_count; i += 1) {
                TypeStructField *field = &type_entry->data.structure.fields[i];
                OnePossibleValue opv = (field->type_entry != nullptr) ?
                    type_has_one_possible_value(g, field->type_entry) :
                    type_val_resolve_has_one_possible_value(g, field->type_val);
                switch (opv) {
                    case OnePossibleValueInvalid:
                        return OnePossibleValueInvalid;
                    case OnePossibleValueNo:
                        return OnePossibleValueNo;
                    case OnePossibleValueYes:
                        continue;
                }
            }
            return OnePossibleValueYes;
        case ZigTypeIdErrorSet:
        case ZigTypeIdEnum:
        case ZigTypeIdInt:
        case ZigTypeIdVector:
            return type_has_bits(type_entry) ? OnePossibleValueNo : OnePossibleValueYes;
        case ZigTypeIdPointer: {
            ZigType *elem_type = type_entry->data.pointer.child_type;
            // If the recursive function call asks, then we are not one possible value.
            type_entry->one_possible_value = OnePossibleValueNo;
            // Now update it to be the value of the recursive call.
            type_entry->one_possible_value = type_has_one_possible_value(g, elem_type);
            return type_entry->one_possible_value;
        }
        case ZigTypeIdUnion:
            if (type_entry->data.unionation.src_field_count > 1)
                return OnePossibleValueNo;
            TypeUnionField *only_field = &type_entry->data.unionation.fields[0];
            if (only_field->type_entry != nullptr) {
                return type_has_one_possible_value(g, only_field->type_entry);
            }
            return type_val_resolve_has_one_possible_value(g, only_field->type_val);
    }
    zig_unreachable();
}

ReqCompTime type_requires_comptime(CodeGen *g, ZigType *ty) {
    Error err;
    switch (ty->id) {
        case ZigTypeIdInvalid:
            zig_unreachable();
        case ZigTypeIdComptimeFloat:
        case ZigTypeIdComptimeInt:
        case ZigTypeIdEnumLiteral:
        case ZigTypeIdUndefined:
        case ZigTypeIdNull:
        case ZigTypeIdMetaType:
        case ZigTypeIdBoundFn:
        case ZigTypeIdArgTuple:
            return ReqCompTimeYes;
        case ZigTypeIdArray:
            return type_requires_comptime(g, ty->data.array.child_type);
        case ZigTypeIdStruct:
            if (ty->data.structure.resolve_loop_flag_zero_bits) {
                // Does a struct which contains a pointer field to itself require comptime? No.
                return ReqCompTimeNo;
            }
            if ((err = type_resolve(g, ty, ResolveStatusZeroBitsKnown)))
                return ReqCompTimeInvalid;
            return ty->data.structure.requires_comptime ? ReqCompTimeYes : ReqCompTimeNo;
        case ZigTypeIdUnion:
            if (ty->data.unionation.resolve_loop_flag_zero_bits) {
                // Does a union which contains a pointer field to itself require comptime? No.
                return ReqCompTimeNo;
            }
            if ((err = type_resolve(g, ty, ResolveStatusZeroBitsKnown)))
                return ReqCompTimeInvalid;
            return ty->data.unionation.requires_comptime ? ReqCompTimeYes : ReqCompTimeNo;
        case ZigTypeIdOptional:
            return type_requires_comptime(g, ty->data.maybe.child_type);
        case ZigTypeIdErrorUnion:
            return type_requires_comptime(g, ty->data.error_union.payload_type);
        case ZigTypeIdPointer:
            if (ty->data.pointer.child_type->id == ZigTypeIdOpaque) {
                return ReqCompTimeNo;
            } else {
                return type_requires_comptime(g, ty->data.pointer.child_type);
            }
        case ZigTypeIdFn:
            return ty->data.fn.is_generic ? ReqCompTimeYes : ReqCompTimeNo;
        case ZigTypeIdOpaque:
        case ZigTypeIdEnum:
        case ZigTypeIdErrorSet:
        case ZigTypeIdBool:
        case ZigTypeIdInt:
        case ZigTypeIdVector:
        case ZigTypeIdFloat:
        case ZigTypeIdVoid:
        case ZigTypeIdUnreachable:
        case ZigTypeIdFnFrame:
        case ZigTypeIdAnyFrame:
            return ReqCompTimeNo;
    }
    zig_unreachable();
}

void init_const_str_lit(CodeGen *g, ConstExprValue *const_val, Buf *str) {
    auto entry = g->string_literals_table.maybe_get(str);
    if (entry != nullptr) {
        memcpy(const_val, entry->value, sizeof(ConstExprValue));
        return;
    }

    const_val->special = ConstValSpecialStatic;
    const_val->type = get_array_type(g, g->builtin_types.entry_u8, buf_len(str));
    const_val->data.x_array.special = ConstArraySpecialBuf;
    const_val->data.x_array.data.s_buf = str;

    g->string_literals_table.put(str, const_val);
}

ConstExprValue *create_const_str_lit(CodeGen *g, Buf *str) {
    ConstExprValue *const_val = create_const_vals(1);
    init_const_str_lit(g, const_val, str);
    return const_val;
}

void init_const_c_str_lit(CodeGen *g, ConstExprValue *const_val, Buf *str) {
    // first we build the underlying array
    size_t len_with_null = buf_len(str) + 1;
    ConstExprValue *array_val = create_const_vals(1);
    array_val->special = ConstValSpecialStatic;
    array_val->type = get_array_type(g, g->builtin_types.entry_u8, len_with_null);
    // TODO buf optimization
    array_val->data.x_array.data.s_none.elements = create_const_vals(len_with_null);
    for (size_t i = 0; i < buf_len(str); i += 1) {
        ConstExprValue *this_char = &array_val->data.x_array.data.s_none.elements[i];
        this_char->special = ConstValSpecialStatic;
        this_char->type = g->builtin_types.entry_u8;
        bigint_init_unsigned(&this_char->data.x_bigint, (uint8_t)buf_ptr(str)[i]);
    }
    ConstExprValue *null_char = &array_val->data.x_array.data.s_none.elements[len_with_null - 1];
    null_char->special = ConstValSpecialStatic;
    null_char->type = g->builtin_types.entry_u8;
    bigint_init_unsigned(&null_char->data.x_bigint, 0);

    // then make the pointer point to it
    const_val->special = ConstValSpecialStatic;
    // TODO make this `[*]null u8` instead of `[*]u8`
    const_val->type = get_pointer_to_type_extra(g, g->builtin_types.entry_u8, true, false,
            PtrLenUnknown, 0, 0, 0, false);
    const_val->data.x_ptr.special = ConstPtrSpecialBaseArray;
    const_val->data.x_ptr.data.base_array.array_val = array_val;
    const_val->data.x_ptr.data.base_array.elem_index = 0;
    const_val->data.x_ptr.data.base_array.is_cstr = true;
}
ConstExprValue *create_const_c_str_lit(CodeGen *g, Buf *str) {
    ConstExprValue *const_val = create_const_vals(1);
    init_const_c_str_lit(g, const_val, str);
    return const_val;
}

void init_const_bigint(ConstExprValue *const_val, ZigType *type, const BigInt *bigint) {
    const_val->special = ConstValSpecialStatic;
    const_val->type = type;
    bigint_init_bigint(&const_val->data.x_bigint, bigint);
}

ConstExprValue *create_const_bigint(ZigType *type, const BigInt *bigint) {
    ConstExprValue *const_val = create_const_vals(1);
    init_const_bigint(const_val, type, bigint);
    return const_val;
}


void init_const_unsigned_negative(ConstExprValue *const_val, ZigType *type, uint64_t x, bool negative) {
    const_val->special = ConstValSpecialStatic;
    const_val->type = type;
    bigint_init_unsigned(&const_val->data.x_bigint, x);
    const_val->data.x_bigint.is_negative = negative;
}

ConstExprValue *create_const_unsigned_negative(ZigType *type, uint64_t x, bool negative) {
    ConstExprValue *const_val = create_const_vals(1);
    init_const_unsigned_negative(const_val, type, x, negative);
    return const_val;
}

void init_const_usize(CodeGen *g, ConstExprValue *const_val, uint64_t x) {
    return init_const_unsigned_negative(const_val, g->builtin_types.entry_usize, x, false);
}

ConstExprValue *create_const_usize(CodeGen *g, uint64_t x) {
    return create_const_unsigned_negative(g->builtin_types.entry_usize, x, false);
}

void init_const_signed(ConstExprValue *const_val, ZigType *type, int64_t x) {
    const_val->special = ConstValSpecialStatic;
    const_val->type = type;
    bigint_init_signed(&const_val->data.x_bigint, x);
}

ConstExprValue *create_const_signed(ZigType *type, int64_t x) {
    ConstExprValue *const_val = create_const_vals(1);
    init_const_signed(const_val, type, x);
    return const_val;
}

void init_const_float(ConstExprValue *const_val, ZigType *type, double value) {
    const_val->special = ConstValSpecialStatic;
    const_val->type = type;
    if (type->id == ZigTypeIdComptimeFloat) {
        bigfloat_init_64(&const_val->data.x_bigfloat, value);
    } else if (type->id == ZigTypeIdFloat) {
        switch (type->data.floating.bit_count) {
            case 16:
                const_val->data.x_f16 = zig_double_to_f16(value);
                break;
            case 32:
                const_val->data.x_f32 = value;
                break;
            case 64:
                const_val->data.x_f64 = value;
                break;
            case 128:
                // if we need this, we should add a function that accepts a float128_t param
                zig_unreachable();
            default:
                zig_unreachable();
        }
    } else {
        zig_unreachable();
    }
}

ConstExprValue *create_const_float(ZigType *type, double value) {
    ConstExprValue *const_val = create_const_vals(1);
    init_const_float(const_val, type, value);
    return const_val;
}

void init_const_enum(ConstExprValue *const_val, ZigType *type, const BigInt *tag) {
    const_val->special = ConstValSpecialStatic;
    const_val->type = type;
    bigint_init_bigint(&const_val->data.x_enum_tag, tag);
}

ConstExprValue *create_const_enum(ZigType *type, const BigInt *tag) {
    ConstExprValue *const_val = create_const_vals(1);
    init_const_enum(const_val, type, tag);
    return const_val;
}


void init_const_bool(CodeGen *g, ConstExprValue *const_val, bool value) {
    const_val->special = ConstValSpecialStatic;
    const_val->type = g->builtin_types.entry_bool;
    const_val->data.x_bool = value;
}

ConstExprValue *create_const_bool(CodeGen *g, bool value) {
    ConstExprValue *const_val = create_const_vals(1);
    init_const_bool(g, const_val, value);
    return const_val;
}

void init_const_runtime(ConstExprValue *const_val, ZigType *type) {
    const_val->special = ConstValSpecialRuntime;
    const_val->type = type;
}

ConstExprValue *create_const_runtime(ZigType *type) {
    ConstExprValue *const_val = create_const_vals(1);
    init_const_runtime(const_val, type);
    return const_val;
}

void init_const_type(CodeGen *g, ConstExprValue *const_val, ZigType *type_value) {
    const_val->special = ConstValSpecialStatic;
    const_val->type = g->builtin_types.entry_type;
    const_val->data.x_type = type_value;
}

ConstExprValue *create_const_type(CodeGen *g, ZigType *type_value) {
    ConstExprValue *const_val = create_const_vals(1);
    init_const_type(g, const_val, type_value);
    return const_val;
}

void init_const_slice(CodeGen *g, ConstExprValue *const_val, ConstExprValue *array_val,
        size_t start, size_t len, bool is_const)
{
    assert(array_val->type->id == ZigTypeIdArray);

    ZigType *ptr_type = get_pointer_to_type_extra(g, array_val->type->data.array.child_type,
            is_const, false, PtrLenUnknown, 0, 0, 0, false);

    const_val->special = ConstValSpecialStatic;
    const_val->type = get_slice_type(g, ptr_type);
    const_val->data.x_struct.fields = create_const_vals(2);

    init_const_ptr_array(g, &const_val->data.x_struct.fields[slice_ptr_index], array_val, start, is_const,
            PtrLenUnknown);
    init_const_usize(g, &const_val->data.x_struct.fields[slice_len_index], len);
}

ConstExprValue *create_const_slice(CodeGen *g, ConstExprValue *array_val, size_t start, size_t len, bool is_const) {
    ConstExprValue *const_val = create_const_vals(1);
    init_const_slice(g, const_val, array_val, start, len, is_const);
    return const_val;
}

void init_const_ptr_array(CodeGen *g, ConstExprValue *const_val, ConstExprValue *array_val,
        size_t elem_index, bool is_const, PtrLen ptr_len)
{
    assert(array_val->type->id == ZigTypeIdArray);
    ZigType *child_type = array_val->type->data.array.child_type;

    const_val->special = ConstValSpecialStatic;
    const_val->type = get_pointer_to_type_extra(g, child_type, is_const, false,
            ptr_len, 0, 0, 0, false);
    const_val->data.x_ptr.special = ConstPtrSpecialBaseArray;
    const_val->data.x_ptr.data.base_array.array_val = array_val;
    const_val->data.x_ptr.data.base_array.elem_index = elem_index;
}

ConstExprValue *create_const_ptr_array(CodeGen *g, ConstExprValue *array_val, size_t elem_index, bool is_const,
        PtrLen ptr_len)
{
    ConstExprValue *const_val = create_const_vals(1);
    init_const_ptr_array(g, const_val, array_val, elem_index, is_const, ptr_len);
    return const_val;
}

void init_const_ptr_ref(CodeGen *g, ConstExprValue *const_val, ConstExprValue *pointee_val, bool is_const) {
    const_val->special = ConstValSpecialStatic;
    const_val->type = get_pointer_to_type(g, pointee_val->type, is_const);
    const_val->data.x_ptr.special = ConstPtrSpecialRef;
    const_val->data.x_ptr.data.ref.pointee = pointee_val;
}

ConstExprValue *create_const_ptr_ref(CodeGen *g, ConstExprValue *pointee_val, bool is_const) {
    ConstExprValue *const_val = create_const_vals(1);
    init_const_ptr_ref(g, const_val, pointee_val, is_const);
    return const_val;
}

void init_const_ptr_hard_coded_addr(CodeGen *g, ConstExprValue *const_val, ZigType *pointee_type,
        size_t addr, bool is_const)
{
    const_val->special = ConstValSpecialStatic;
    const_val->type = get_pointer_to_type(g, pointee_type, is_const);
    const_val->data.x_ptr.special = ConstPtrSpecialHardCodedAddr;
    const_val->data.x_ptr.data.hard_coded_addr.addr = addr;
}

ConstExprValue *create_const_ptr_hard_coded_addr(CodeGen *g, ZigType *pointee_type,
        size_t addr, bool is_const)
{
    ConstExprValue *const_val = create_const_vals(1);
    init_const_ptr_hard_coded_addr(g, const_val, pointee_type, addr, is_const);
    return const_val;
}

void init_const_arg_tuple(CodeGen *g, ConstExprValue *const_val, size_t arg_index_start, size_t arg_index_end) {
    const_val->special = ConstValSpecialStatic;
    const_val->type = g->builtin_types.entry_arg_tuple;
    const_val->data.x_arg_tuple.start_index = arg_index_start;
    const_val->data.x_arg_tuple.end_index = arg_index_end;
}

ConstExprValue *create_const_arg_tuple(CodeGen *g, size_t arg_index_start, size_t arg_index_end) {
    ConstExprValue *const_val = create_const_vals(1);
    init_const_arg_tuple(g, const_val, arg_index_start, arg_index_end);
    return const_val;
}


ConstExprValue *create_const_vals(size_t count) {
    ConstGlobalRefs *global_refs = allocate<ConstGlobalRefs>(count);
    ConstExprValue *vals = allocate<ConstExprValue>(count);
    for (size_t i = 0; i < count; i += 1) {
        vals[i].global_refs = &global_refs[i];
    }
    return vals;
}

static ZigType *get_async_fn_type(CodeGen *g, ZigType *orig_fn_type) {
    if (orig_fn_type->data.fn.fn_type_id.cc == CallingConventionAsync)
        return orig_fn_type;

    ZigType *fn_type = allocate_nonzero<ZigType>(1);
    *fn_type = *orig_fn_type;
    fn_type->data.fn.fn_type_id.cc = CallingConventionAsync;
    fn_type->llvm_type = nullptr;
    fn_type->llvm_di_type = nullptr;

    return fn_type;
}

static Error resolve_async_frame(CodeGen *g, ZigType *frame_type) {
    Error err;

    if (frame_type->data.frame.locals_struct != nullptr)
        return ErrorNone;

    ZigFn *fn = frame_type->data.frame.fn;
    assert(!fn->type_entry->data.fn.is_generic);

    if (frame_type->data.frame.resolve_loop_type != nullptr) {
        if (!frame_type->data.frame.reported_loop_err) {
            add_node_error(g, fn->proto_node,
                    buf_sprintf("'%s' depends on itself", buf_ptr(&frame_type->name)));
        }
        return ErrorSemanticAnalyzeFail;
    }

    switch (fn->anal_state) {
        case FnAnalStateInvalid:
            return ErrorSemanticAnalyzeFail;
        case FnAnalStateComplete:
            break;
        case FnAnalStateReady:
            analyze_fn_body(g, fn);
            if (fn->anal_state == FnAnalStateInvalid)
                return ErrorSemanticAnalyzeFail;
            break;
        case FnAnalStateProbing: {
            add_node_error(g, fn->proto_node,
                    buf_sprintf("cannot resolve '%s': function not fully analyzed yet",
                        buf_ptr(&frame_type->name)));
            return ErrorSemanticAnalyzeFail;
        }
    }
    analyze_fn_async(g, fn, false);
    if (fn->anal_state == FnAnalStateInvalid)
        return ErrorSemanticAnalyzeFail;

    if (!fn_is_async(fn)) {
        ZigType *fn_type = fn->type_entry;
        FnTypeId *fn_type_id = &fn_type->data.fn.fn_type_id;
        ZigType *ptr_return_type = get_pointer_to_type(g, fn_type_id->return_type, false);

        // label (grep this): [fn_frame_struct_layout]
        ZigList<SrcField> fields = {};

        fields.append({"@fn_ptr", g->builtin_types.entry_usize, 0});
        fields.append({"@resume_index", g->builtin_types.entry_usize, 0});
        fields.append({"@awaiter", g->builtin_types.entry_usize, 0});

        fields.append({"@result_ptr_callee", ptr_return_type, 0});
        fields.append({"@result_ptr_awaiter", ptr_return_type, 0});
        fields.append({"@result", fn_type_id->return_type, 0});

        if (codegen_fn_has_err_ret_tracing_arg(g, fn_type_id->return_type)) {
            ZigType *ptr_to_stack_trace_type = get_pointer_to_type(g, get_stack_trace_type(g), false);
            fields.append({"@ptr_stack_trace_callee", ptr_to_stack_trace_type, 0});
            fields.append({"@ptr_stack_trace_awaiter", ptr_to_stack_trace_type, 0});

            fields.append({"@stack_trace", get_stack_trace_type(g), 0});
            fields.append({"@instruction_addresses",
                    get_array_type(g, g->builtin_types.entry_usize, stack_trace_ptr_count), 0});
        }

        frame_type->data.frame.locals_struct = get_struct_type(g, buf_ptr(&frame_type->name),
                fields.items, fields.length, target_fn_align(g->zig_target));
        frame_type->abi_size = frame_type->data.frame.locals_struct->abi_size;
        frame_type->abi_align = frame_type->data.frame.locals_struct->abi_align;
        frame_type->size_in_bits = frame_type->data.frame.locals_struct->size_in_bits;

        return ErrorNone;
    }

    ZigType *fn_type = get_async_fn_type(g, fn->type_entry);

    if (fn->analyzed_executable.need_err_code_spill) {
        IrInstructionAllocaGen *alloca_gen = allocate<IrInstructionAllocaGen>(1);
        alloca_gen->base.id = IrInstructionIdAllocaGen;
        alloca_gen->base.source_node = fn->proto_node;
        alloca_gen->base.scope = fn->child_scope;
        alloca_gen->base.value.type = get_pointer_to_type(g, g->builtin_types.entry_global_error_set, false);
        alloca_gen->base.ref_count = 1;
        alloca_gen->name_hint = "";
        fn->alloca_gen_list.append(alloca_gen);
        fn->err_code_spill = &alloca_gen->base;
    }

    for (size_t i = 0; i < fn->call_list.length; i += 1) {
        IrInstructionCallGen *call = fn->call_list.at(i);
        if (call->new_stack != nullptr) {
            // don't need to allocate a frame for this
            continue;
        }
        ZigFn *callee = call->fn_entry;
        if (callee == nullptr) {
            add_node_error(g, call->base.source_node,
                buf_sprintf("function is not comptime-known; @asyncCall required"));
            return ErrorSemanticAnalyzeFail;
        }
        if (callee->body_node == nullptr) {
            continue;
        }
        if (callee->anal_state == FnAnalStateProbing) {
            ErrorMsg *msg = add_node_error(g, fn->proto_node,
                buf_sprintf("unable to determine async function frame of '%s'", buf_ptr(&fn->symbol_name)));
            g->trace_err = add_error_note(g, msg, call->base.source_node,
                buf_sprintf("analysis of function '%s' depends on the frame", buf_ptr(&callee->symbol_name)));
            return ErrorSemanticAnalyzeFail;
        }

        ZigType *callee_frame_type = get_fn_frame_type(g, callee);
        frame_type->data.frame.resolve_loop_type = callee_frame_type;
        frame_type->data.frame.resolve_loop_src_node = call->base.source_node;

        analyze_fn_body(g, callee);
        if (callee->anal_state == FnAnalStateInvalid) {
            frame_type->data.frame.locals_struct = g->builtin_types.entry_invalid;
            return ErrorSemanticAnalyzeFail;
        }
        analyze_fn_async(g, callee, true);
        if (callee->inferred_async_node == inferred_async_checking) {
            assert(g->errors.length != 0);
            frame_type->data.frame.locals_struct = g->builtin_types.entry_invalid;
            return ErrorSemanticAnalyzeFail;
        }
        if (!fn_is_async(callee))
            continue;

        IrInstructionAllocaGen *alloca_gen = allocate<IrInstructionAllocaGen>(1);
        alloca_gen->base.id = IrInstructionIdAllocaGen;
        alloca_gen->base.source_node = call->base.source_node;
        alloca_gen->base.scope = call->base.scope;
        alloca_gen->base.value.type = get_pointer_to_type(g, callee_frame_type, false);
        alloca_gen->base.ref_count = 1;
        alloca_gen->name_hint = "";
        fn->alloca_gen_list.append(alloca_gen);
        call->frame_result_loc = &alloca_gen->base;
    }
    FnTypeId *fn_type_id = &fn_type->data.fn.fn_type_id;
    ZigType *ptr_return_type = get_pointer_to_type(g, fn_type_id->return_type, false);

    // label (grep this): [fn_frame_struct_layout]
    ZigList<SrcField> fields = {};

    fields.append({"@fn_ptr", fn_type, 0});
    fields.append({"@resume_index", g->builtin_types.entry_usize, 0});
    fields.append({"@awaiter", g->builtin_types.entry_usize, 0});

    fields.append({"@result_ptr_callee", ptr_return_type, 0});
    fields.append({"@result_ptr_awaiter", ptr_return_type, 0});
    fields.append({"@result", fn_type_id->return_type, 0});

    if (codegen_fn_has_err_ret_tracing_arg(g, fn_type_id->return_type)) {
        ZigType *ptr_stack_trace_type = get_pointer_to_type(g, get_stack_trace_type(g), false);
        fields.append({"@ptr_stack_trace_callee", ptr_stack_trace_type, 0});
        fields.append({"@ptr_stack_trace_awaiter", ptr_stack_trace_type, 0});
    }

    for (size_t arg_i = 0; arg_i < fn_type_id->param_count; arg_i += 1) {
        FnTypeParamInfo *param_info = &fn_type_id->param_info[arg_i];
        AstNode *param_decl_node = get_param_decl_node(fn, arg_i);
        Buf *param_name;
        bool is_var_args = param_decl_node && param_decl_node->data.param_decl.is_var_args;
        if (param_decl_node && !is_var_args) {
            param_name = param_decl_node->data.param_decl.name;
        } else {
            param_name = buf_sprintf("@arg%" ZIG_PRI_usize, arg_i);
        }
        ZigType *param_type = param_info->type;

        fields.append({buf_ptr(param_name), param_type, 0});
    }

    if (codegen_fn_has_err_ret_tracing_stack(g, fn, true)) {
        fields.append({"@stack_trace", get_stack_trace_type(g), 0});
        fields.append({"@instruction_addresses",
                get_array_type(g, g->builtin_types.entry_usize, stack_trace_ptr_count), 0});
    }

    for (size_t alloca_i = 0; alloca_i < fn->alloca_gen_list.length; alloca_i += 1) {
        IrInstructionAllocaGen *instruction = fn->alloca_gen_list.at(alloca_i);
        instruction->field_index = SIZE_MAX;
        ZigType *ptr_type = instruction->base.value.type;
        assert(ptr_type->id == ZigTypeIdPointer);
        ZigType *child_type = ptr_type->data.pointer.child_type;
        if (!type_has_bits(child_type))
            continue;
        if (instruction->base.ref_count == 0)
            continue;
        if (instruction->base.value.special != ConstValSpecialRuntime) {
            if (const_ptr_pointee(nullptr, g, &instruction->base.value, nullptr)->special !=
                    ConstValSpecialRuntime)
            {
                continue;
            }
        }

        frame_type->data.frame.resolve_loop_type = child_type;
        frame_type->data.frame.resolve_loop_src_node = instruction->base.source_node;
        if ((err = type_resolve(g, child_type, ResolveStatusSizeKnown))) {
            return err;
        }

        const char *name;
        if (*instruction->name_hint == 0) {
            name = buf_ptr(buf_sprintf("@local%" ZIG_PRI_usize, alloca_i));
        } else {
            name = buf_ptr(buf_sprintf("%s.%" ZIG_PRI_usize, instruction->name_hint, alloca_i));
        }
        instruction->field_index = fields.length;

        fields.append({name, child_type, instruction->align});
    }


    frame_type->data.frame.locals_struct = get_struct_type(g, buf_ptr(&frame_type->name),
            fields.items, fields.length, target_fn_align(g->zig_target));
    frame_type->abi_size = frame_type->data.frame.locals_struct->abi_size;
    frame_type->abi_align = frame_type->data.frame.locals_struct->abi_align;
    frame_type->size_in_bits = frame_type->data.frame.locals_struct->size_in_bits;
    return ErrorNone;
}

static Error resolve_pointer_zero_bits(CodeGen *g, ZigType *ty) {
    Error err;

    if (ty->abi_size != SIZE_MAX)
        return ErrorNone;

    if (ty->data.pointer.resolve_loop_flag_zero_bits) {
        ty->abi_size = g->builtin_types.entry_usize->abi_size;
        ty->size_in_bits = g->builtin_types.entry_usize->size_in_bits;
        ty->abi_align = g->builtin_types.entry_usize->abi_align;
        return ErrorNone;
    }
    ty->data.pointer.resolve_loop_flag_zero_bits = true;

    ZigType *elem_type = ty->data.pointer.child_type;

    if ((err = type_resolve(g, elem_type, ResolveStatusZeroBitsKnown)))
        return err;

    if (type_has_bits(elem_type)) {
        ty->abi_size = g->builtin_types.entry_usize->abi_size;
        ty->size_in_bits = g->builtin_types.entry_usize->size_in_bits;
        ty->abi_align = g->builtin_types.entry_usize->abi_align;
    } else {
        ty->abi_size = 0;
        ty->size_in_bits = 0;
        ty->abi_align = 0;
    }
    return ErrorNone;
}

Error type_resolve(CodeGen *g, ZigType *ty, ResolveStatus status) {
    if (type_is_invalid(ty))
        return ErrorSemanticAnalyzeFail;
    switch (status) {
        case ResolveStatusUnstarted:
            return ErrorNone;
        case ResolveStatusInvalid:
            zig_unreachable();
        case ResolveStatusZeroBitsKnown:
            switch (ty->id) {
                case ZigTypeIdStruct:
                    return resolve_struct_zero_bits(g, ty);
                case ZigTypeIdEnum:
                    return resolve_enum_zero_bits(g, ty);
                case ZigTypeIdUnion:
                    return resolve_union_zero_bits(g, ty);
                case ZigTypeIdPointer:
                    return resolve_pointer_zero_bits(g, ty);
                default:
                    return ErrorNone;
            }
        case ResolveStatusAlignmentKnown:
            switch (ty->id) {
                case ZigTypeIdStruct:
                    return resolve_struct_alignment(g, ty);
                case ZigTypeIdEnum:
                    return resolve_enum_zero_bits(g, ty);
                case ZigTypeIdUnion:
                    return resolve_union_alignment(g, ty);
                case ZigTypeIdFnFrame:
                    return resolve_async_frame(g, ty);
                case ZigTypeIdPointer:
                    return resolve_pointer_zero_bits(g, ty);
                default:
                    return ErrorNone;
            }
        case ResolveStatusSizeKnown:
            switch (ty->id) {
                case ZigTypeIdStruct:
                    return resolve_struct_type(g, ty);
                case ZigTypeIdEnum:
                    return resolve_enum_zero_bits(g, ty);
                case ZigTypeIdUnion:
                    return resolve_union_type(g, ty);
                case ZigTypeIdFnFrame:
                    return resolve_async_frame(g, ty);
                case ZigTypeIdPointer:
                    return resolve_pointer_zero_bits(g, ty);
                default:
                    return ErrorNone;
            }
        case ResolveStatusLLVMFwdDecl:
        case ResolveStatusLLVMFull:
            resolve_llvm_types(g, ty, status);
            return ErrorNone;
    }
    zig_unreachable();
}

bool ir_get_var_is_comptime(ZigVar *var) {
    // The is_comptime field can be left null, which means not comptime.
    if (var->is_comptime == nullptr)
        return false;
    // When the is_comptime field references an instruction that has to get analyzed, this
    // is the value.
    if (var->is_comptime->child != nullptr) {
        assert(var->is_comptime->child->value.type->id == ZigTypeIdBool);
        return var->is_comptime->child->value.data.x_bool;
    }
    // As an optimization, is_comptime values which are constant are allowed
    // to be omitted from analysis. In this case, there is no child instruction
    // and we simply look at the unanalyzed const parent instruction.
    assert(var->is_comptime->value.type->id == ZigTypeIdBool);
    return var->is_comptime->value.data.x_bool;
}

bool const_values_equal_ptr(ConstExprValue *a, ConstExprValue *b) {
    if (a->data.x_ptr.special != b->data.x_ptr.special)
        return false;
    if (a->data.x_ptr.mut != b->data.x_ptr.mut)
        return false;
    switch (a->data.x_ptr.special) {
        case ConstPtrSpecialInvalid:
            zig_unreachable();
        case ConstPtrSpecialRef:
            if (a->data.x_ptr.data.ref.pointee != b->data.x_ptr.data.ref.pointee)
                return false;
            return true;
        case ConstPtrSpecialBaseArray:
            if (a->data.x_ptr.data.base_array.array_val != b->data.x_ptr.data.base_array.array_val &&
                a->data.x_ptr.data.base_array.array_val->global_refs !=
                b->data.x_ptr.data.base_array.array_val->global_refs)
            {
                return false;
            }
            if (a->data.x_ptr.data.base_array.elem_index != b->data.x_ptr.data.base_array.elem_index)
                return false;
            if (a->data.x_ptr.data.base_array.is_cstr != b->data.x_ptr.data.base_array.is_cstr)
                return false;
            return true;
        case ConstPtrSpecialBaseStruct:
            if (a->data.x_ptr.data.base_struct.struct_val != b->data.x_ptr.data.base_struct.struct_val &&
                a->data.x_ptr.data.base_struct.struct_val->global_refs !=
                b->data.x_ptr.data.base_struct.struct_val->global_refs)
            {
                return false;
            }
            if (a->data.x_ptr.data.base_struct.field_index != b->data.x_ptr.data.base_struct.field_index)
                return false;
            return true;
        case ConstPtrSpecialBaseErrorUnionCode:
            if (a->data.x_ptr.data.base_err_union_code.err_union_val !=
                b->data.x_ptr.data.base_err_union_code.err_union_val &&
                a->data.x_ptr.data.base_err_union_code.err_union_val->global_refs !=
                b->data.x_ptr.data.base_err_union_code.err_union_val->global_refs)
            {
                return false;
            }
            return true;
        case ConstPtrSpecialBaseErrorUnionPayload:
            if (a->data.x_ptr.data.base_err_union_payload.err_union_val !=
                b->data.x_ptr.data.base_err_union_payload.err_union_val &&
                a->data.x_ptr.data.base_err_union_payload.err_union_val->global_refs !=
                b->data.x_ptr.data.base_err_union_payload.err_union_val->global_refs)
            {
                return false;
            }
            return true;
        case ConstPtrSpecialBaseOptionalPayload:
            if (a->data.x_ptr.data.base_optional_payload.optional_val !=
                b->data.x_ptr.data.base_optional_payload.optional_val &&
                a->data.x_ptr.data.base_optional_payload.optional_val->global_refs !=
                b->data.x_ptr.data.base_optional_payload.optional_val->global_refs)
            {
                return false;
            }
            return true;
        case ConstPtrSpecialHardCodedAddr:
            if (a->data.x_ptr.data.hard_coded_addr.addr != b->data.x_ptr.data.hard_coded_addr.addr)
                return false;
            return true;
        case ConstPtrSpecialDiscard:
            return true;
        case ConstPtrSpecialFunction:
            return a->data.x_ptr.data.fn.fn_entry == b->data.x_ptr.data.fn.fn_entry;
        case ConstPtrSpecialNull:
            return true;
    }
    zig_unreachable();
}

static bool const_values_equal_array(CodeGen *g, ConstExprValue *a, ConstExprValue *b, size_t len) {
    assert(a->data.x_array.special != ConstArraySpecialUndef);
    assert(b->data.x_array.special != ConstArraySpecialUndef);
    if (a->data.x_array.special == ConstArraySpecialBuf &&
        b->data.x_array.special == ConstArraySpecialBuf)
    {
        return buf_eql_buf(a->data.x_array.data.s_buf, b->data.x_array.data.s_buf);
    }
    expand_undef_array(g, a);
    expand_undef_array(g, b);

    ConstExprValue *a_elems = a->data.x_array.data.s_none.elements;
    ConstExprValue *b_elems = b->data.x_array.data.s_none.elements;

    for (size_t i = 0; i < len; i += 1) {
        if (!const_values_equal(g, &a_elems[i], &b_elems[i]))
            return false;
    }

    return true;
}

bool const_values_equal(CodeGen *g, ConstExprValue *a, ConstExprValue *b) {
    assert(a->type->id == b->type->id);
    assert(a->special == ConstValSpecialStatic);
    assert(b->special == ConstValSpecialStatic);
    switch (a->type->id) {
        case ZigTypeIdOpaque:
            zig_unreachable();
        case ZigTypeIdEnum:
            return bigint_cmp(&a->data.x_enum_tag, &b->data.x_enum_tag) == CmpEQ;
        case ZigTypeIdUnion: {
            ConstUnionValue *union1 = &a->data.x_union;
            ConstUnionValue *union2 = &b->data.x_union;

            if (bigint_cmp(&union1->tag, &union2->tag) == CmpEQ) {
                TypeUnionField *field = find_union_field_by_tag(a->type, &union1->tag);
                assert(field != nullptr);
                if (!type_has_bits(field->type_entry))
                    return true;
                assert(find_union_field_by_tag(a->type, &union2->tag) != nullptr);
                return const_values_equal(g, union1->payload, union2->payload);
            }
            return false;
        }
        case ZigTypeIdMetaType:
            return a->data.x_type == b->data.x_type;
        case ZigTypeIdVoid:
            return true;
        case ZigTypeIdErrorSet:
            return a->data.x_err_set->value == b->data.x_err_set->value;
        case ZigTypeIdBool:
            return a->data.x_bool == b->data.x_bool;
        case ZigTypeIdFloat:
            assert(a->type->data.floating.bit_count == b->type->data.floating.bit_count);
            switch (a->type->data.floating.bit_count) {
                case 16:
                    return f16_eq(a->data.x_f16, b->data.x_f16);
                case 32:
                    return a->data.x_f32 == b->data.x_f32;
                case 64:
                    return a->data.x_f64 == b->data.x_f64;
                case 128:
                    return f128M_eq(&a->data.x_f128, &b->data.x_f128);
                default:
                    zig_unreachable();
            }
        case ZigTypeIdComptimeFloat:
            return bigfloat_cmp(&a->data.x_bigfloat, &b->data.x_bigfloat) == CmpEQ;
        case ZigTypeIdInt:
        case ZigTypeIdComptimeInt:
            return bigint_cmp(&a->data.x_bigint, &b->data.x_bigint) == CmpEQ;
        case ZigTypeIdEnumLiteral:
            return buf_eql_buf(a->data.x_enum_literal, b->data.x_enum_literal);
        case ZigTypeIdPointer:
        case ZigTypeIdFn:
            return const_values_equal_ptr(a, b);
        case ZigTypeIdVector:
            assert(a->type->data.vector.len == b->type->data.vector.len);
            return const_values_equal_array(g, a, b, a->type->data.vector.len);
        case ZigTypeIdArray: {
            assert(a->type->data.array.len == b->type->data.array.len);
            return const_values_equal_array(g, a, b, a->type->data.array.len);
        }
        case ZigTypeIdStruct:
            for (size_t i = 0; i < a->type->data.structure.src_field_count; i += 1) {
                ConstExprValue *field_a = &a->data.x_struct.fields[i];
                ConstExprValue *field_b = &b->data.x_struct.fields[i];
                if (!const_values_equal(g, field_a, field_b))
                    return false;
            }
            return true;
        case ZigTypeIdFnFrame:
            zig_panic("TODO");
        case ZigTypeIdAnyFrame:
            zig_panic("TODO");
        case ZigTypeIdUndefined:
            zig_panic("TODO");
        case ZigTypeIdNull:
            zig_panic("TODO");
        case ZigTypeIdOptional:
            if (get_codegen_ptr_type(a->type) != nullptr)
                return const_values_equal_ptr(a, b);
            if (a->data.x_optional == nullptr || b->data.x_optional == nullptr) {
                return (a->data.x_optional == nullptr && b->data.x_optional == nullptr);
            } else {
                return const_values_equal(g, a->data.x_optional, b->data.x_optional);
            }
        case ZigTypeIdErrorUnion:
            zig_panic("TODO");
        case ZigTypeIdArgTuple:
            return a->data.x_arg_tuple.start_index == b->data.x_arg_tuple.start_index &&
                   a->data.x_arg_tuple.end_index == b->data.x_arg_tuple.end_index;
        case ZigTypeIdBoundFn:
        case ZigTypeIdInvalid:
        case ZigTypeIdUnreachable:
            zig_unreachable();
    }
    zig_unreachable();
}

void eval_min_max_value_int(CodeGen *g, ZigType *int_type, BigInt *bigint, bool is_max) {
    assert(int_type->id == ZigTypeIdInt);
    if (int_type->data.integral.bit_count == 0) {
        bigint_init_unsigned(bigint, 0);
        return;
    }
    if (is_max) {
        // is_signed=true   (1 << (bit_count - 1)) - 1
        // is_signed=false  (1 << (bit_count - 0)) - 1
        BigInt one = {0};
        bigint_init_unsigned(&one, 1);

        size_t shift_amt = int_type->data.integral.bit_count - (int_type->data.integral.is_signed ? 1 : 0);
        BigInt bit_count_bi = {0};
        bigint_init_unsigned(&bit_count_bi, shift_amt);

        BigInt shifted_bi = {0};
        bigint_shl(&shifted_bi, &one, &bit_count_bi);

        bigint_sub(bigint, &shifted_bi, &one);
    } else if (int_type->data.integral.is_signed) {
        // - (1 << (bit_count - 1))
        BigInt one = {0};
        bigint_init_unsigned(&one, 1);

        BigInt bit_count_bi = {0};
        bigint_init_unsigned(&bit_count_bi, int_type->data.integral.bit_count - 1);

        BigInt shifted_bi = {0};
        bigint_shl(&shifted_bi, &one, &bit_count_bi);

        bigint_negate(bigint, &shifted_bi);
    } else {
        bigint_init_unsigned(bigint, 0);
    }
}

void eval_min_max_value(CodeGen *g, ZigType *type_entry, ConstExprValue *const_val, bool is_max) {
    if (type_entry->id == ZigTypeIdInt) {
        const_val->special = ConstValSpecialStatic;
        eval_min_max_value_int(g, type_entry, &const_val->data.x_bigint, is_max);
    } else if (type_entry->id == ZigTypeIdBool) {
        const_val->special = ConstValSpecialStatic;
        const_val->data.x_bool = is_max;
    } else if (type_entry->id == ZigTypeIdVoid) {
        // nothing to do
    } else {
        zig_unreachable();
    }
}

static void render_const_val_ptr(CodeGen *g, Buf *buf, ConstExprValue *const_val, ZigType *type_entry) {
    assert(type_entry->id == ZigTypeIdPointer);

    if (type_entry->data.pointer.child_type->id == ZigTypeIdOpaque) {
        buf_append_buf(buf, &type_entry->name);
        return;
    }

    switch (const_val->data.x_ptr.special) {
        case ConstPtrSpecialInvalid:
            zig_unreachable();
        case ConstPtrSpecialRef:
        case ConstPtrSpecialBaseStruct:
        case ConstPtrSpecialBaseErrorUnionCode:
        case ConstPtrSpecialBaseErrorUnionPayload:
        case ConstPtrSpecialBaseOptionalPayload:
            buf_appendf(buf, "*");
            // TODO we need a source node for const_ptr_pointee because it can generate compile errors
            render_const_value(g, buf, const_ptr_pointee(nullptr, g, const_val, nullptr));
            return;
        case ConstPtrSpecialBaseArray:
            if (const_val->data.x_ptr.data.base_array.is_cstr) {
                buf_appendf(buf, "*(c str lit)");
                return;
            } else {
                buf_appendf(buf, "*");
                // TODO we need a source node for const_ptr_pointee because it can generate compile errors
                render_const_value(g, buf, const_ptr_pointee(nullptr, g, const_val, nullptr));
                return;
            }
        case ConstPtrSpecialHardCodedAddr:
            buf_appendf(buf, "(%s)(%" ZIG_PRI_x64 ")", buf_ptr(&type_entry->name),
                    const_val->data.x_ptr.data.hard_coded_addr.addr);
            return;
        case ConstPtrSpecialDiscard:
            buf_append_str(buf, "*_");
            return;
        case ConstPtrSpecialFunction:
            {
                ZigFn *fn_entry = const_val->data.x_ptr.data.fn.fn_entry;
                buf_appendf(buf, "@ptrCast(%s, %s)", buf_ptr(&const_val->type->name), buf_ptr(&fn_entry->symbol_name));
                return;
            }
        case ConstPtrSpecialNull:
            buf_append_str(buf, "null");
            return;
    }
    zig_unreachable();
}

static void render_const_val_err_set(CodeGen *g, Buf *buf, ConstExprValue *const_val, ZigType *type_entry) {
    if (const_val->data.x_err_set == nullptr) {
        buf_append_str(buf, "null");
    } else {
        buf_appendf(buf, "%s.%s", buf_ptr(&type_entry->name), buf_ptr(&const_val->data.x_err_set->name));
    }
}

static void render_const_val_array(CodeGen *g, Buf *buf, Buf *type_name, ConstExprValue *const_val, uint64_t start, uint64_t len) {
    ConstArrayValue *array = &const_val->data.x_array;
    switch (array->special) {
        case ConstArraySpecialUndef:
            buf_append_str(buf, "undefined");
            return;
        case ConstArraySpecialBuf: {
            Buf *array_buf = array->data.s_buf;
            const char *base = &buf_ptr(array_buf)[start];
            assert(start + len <= buf_len(array_buf));

            buf_append_char(buf, '"');
            for (size_t i = 0; i < len; i += 1) {
                uint8_t c = base[i];
                if (c == '"') {
                    buf_append_str(buf, "\\\"");
                } else {
                    buf_append_char(buf, c);
                }
            }
            buf_append_char(buf, '"');
            return;
        }
        case ConstArraySpecialNone: {
            ConstExprValue *base = &array->data.s_none.elements[start];
            assert(start + len <= const_val->type->data.array.len);

            buf_appendf(buf, "%s{", buf_ptr(type_name));
            for (uint64_t i = 0; i < len; i += 1) {
                if (i != 0) buf_appendf(buf, ",");
                render_const_value(g, buf, &base[i]);
            }
            buf_appendf(buf, "}");
            return;
        }
    }
    zig_unreachable();
}

void render_const_value(CodeGen *g, Buf *buf, ConstExprValue *const_val) {
    switch (const_val->special) {
        case ConstValSpecialRuntime:
            buf_appendf(buf, "(runtime value)");
            return;
        case ConstValSpecialLazy:
            buf_appendf(buf, "(lazy value)");
            return;
        case ConstValSpecialUndef:
            buf_appendf(buf, "undefined");
            return;
        case ConstValSpecialStatic:
            break;
    }
    assert(const_val->type);

    ZigType *type_entry = const_val->type;
    switch (type_entry->id) {
        case ZigTypeIdOpaque:
            zig_unreachable();
        case ZigTypeIdInvalid:
            buf_appendf(buf, "(invalid)");
            return;
        case ZigTypeIdVoid:
            buf_appendf(buf, "{}");
            return;
        case ZigTypeIdComptimeFloat:
            bigfloat_append_buf(buf, &const_val->data.x_bigfloat);
            return;
        case ZigTypeIdFloat:
            switch (type_entry->data.floating.bit_count) {
                case 16:
                    buf_appendf(buf, "%f", zig_f16_to_double(const_val->data.x_f16));
                    return;
                case 32:
                    buf_appendf(buf, "%f", const_val->data.x_f32);
                    return;
                case 64:
                    buf_appendf(buf, "%f", const_val->data.x_f64);
                    return;
                case 128:
                    {
                        const size_t extra_len = 100;
                        size_t old_len = buf_len(buf);
                        buf_resize(buf, old_len + extra_len);
                        float64_t f64_value = f128M_to_f64(&const_val->data.x_f128);
                        double double_value;
                        memcpy(&double_value, &f64_value, sizeof(double));
                        // TODO actual f128 printing to decimal
                        int len = snprintf(buf_ptr(buf) + old_len, extra_len, "%f", double_value);
                        assert(len > 0);
                        buf_resize(buf, old_len + len);
                        return;
                    }
                default:
                    zig_unreachable();
            }
        case ZigTypeIdComptimeInt:
        case ZigTypeIdInt:
            bigint_append_buf(buf, &const_val->data.x_bigint, 10);
            return;
        case ZigTypeIdEnumLiteral:
            buf_append_buf(buf, const_val->data.x_enum_literal);
            return;
        case ZigTypeIdMetaType:
            buf_appendf(buf, "%s", buf_ptr(&const_val->data.x_type->name));
            return;
        case ZigTypeIdUnreachable:
            buf_appendf(buf, "unreachable");
            return;
        case ZigTypeIdBool:
            {
                const char *value = const_val->data.x_bool ? "true" : "false";
                buf_appendf(buf, "%s", value);
                return;
            }
        case ZigTypeIdFn:
            {
                assert(const_val->data.x_ptr.mut == ConstPtrMutComptimeConst);
                assert(const_val->data.x_ptr.special == ConstPtrSpecialFunction);
                ZigFn *fn_entry = const_val->data.x_ptr.data.fn.fn_entry;
                buf_appendf(buf, "%s", buf_ptr(&fn_entry->symbol_name));
                return;
            }
        case ZigTypeIdPointer:
            return render_const_val_ptr(g, buf, const_val, type_entry);
        case ZigTypeIdArray: {
            uint64_t len = type_entry->data.array.len;
            render_const_val_array(g, buf, &type_entry->name, const_val, 0, len);
            return;
        }
        case ZigTypeIdVector: {
            uint32_t len = type_entry->data.vector.len;
            render_const_val_array(g, buf, &type_entry->name, const_val, 0, len);
            return;
        }
        case ZigTypeIdNull:
            {
                buf_appendf(buf, "null");
                return;
            }
        case ZigTypeIdUndefined:
            {
                buf_appendf(buf, "undefined");
                return;
            }
        case ZigTypeIdOptional:
            {
                if (get_codegen_ptr_type(const_val->type) != nullptr)
                    return render_const_val_ptr(g, buf, const_val, type_entry->data.maybe.child_type);
                if (type_entry->data.maybe.child_type->id == ZigTypeIdErrorSet)
                    return render_const_val_err_set(g, buf, const_val, type_entry->data.maybe.child_type);
                if (const_val->data.x_optional) {
                    render_const_value(g, buf, const_val->data.x_optional);
                } else {
                    buf_appendf(buf, "null");
                }
                return;
            }
        case ZigTypeIdBoundFn:
            {
                ZigFn *fn_entry = const_val->data.x_bound_fn.fn;
                buf_appendf(buf, "(bound fn %s)", buf_ptr(&fn_entry->symbol_name));
                return;
            }
        case ZigTypeIdStruct:
            {
                if (is_slice(type_entry)) {
                    ConstExprValue *len_val = &const_val->data.x_struct.fields[slice_len_index];
                    size_t len = bigint_as_usize(&len_val->data.x_bigint);

                    ConstExprValue *ptr_val = &const_val->data.x_struct.fields[slice_ptr_index];
                    if (ptr_val->special == ConstValSpecialUndef) {
                        assert(len == 0);
                        buf_appendf(buf, "((%s)(undefined))[0..0]", buf_ptr(&type_entry->name));
                        return;
                    }
                    assert(ptr_val->data.x_ptr.special == ConstPtrSpecialBaseArray);
                    ConstExprValue *array = ptr_val->data.x_ptr.data.base_array.array_val;
                    size_t start = ptr_val->data.x_ptr.data.base_array.elem_index;

                    render_const_val_array(g, buf, &type_entry->name, array, start, len);
                } else {
                    buf_appendf(buf, "(struct %s constant)", buf_ptr(&type_entry->name));
                }
                return;
            }
        case ZigTypeIdEnum:
            {
                TypeEnumField *field = find_enum_field_by_tag(type_entry, &const_val->data.x_enum_tag);
                buf_appendf(buf, "%s.%s", buf_ptr(&type_entry->name), buf_ptr(field->name));
                return;
            }
        case ZigTypeIdErrorUnion:
            {
                buf_appendf(buf, "%s(", buf_ptr(&type_entry->name));
                ErrorTableEntry *err_set = const_val->data.x_err_union.error_set->data.x_err_set;
                if (err_set == nullptr) {
                    render_const_value(g, buf, const_val->data.x_err_union.payload);
                } else {
                    buf_appendf(buf, "%s.%s", buf_ptr(&type_entry->data.error_union.err_set_type->name),
                            buf_ptr(&err_set->name));
                }
                buf_appendf(buf, ")");
                return;
            }
        case ZigTypeIdUnion:
            {
                const BigInt *tag = &const_val->data.x_union.tag;
                TypeUnionField *field = find_union_field_by_tag(type_entry, tag);
                buf_appendf(buf, "%s { .%s = ", buf_ptr(&type_entry->name), buf_ptr(field->name));
                render_const_value(g, buf, const_val->data.x_union.payload);
                buf_append_str(buf, "}");
                return;
            }
        case ZigTypeIdErrorSet:
            return render_const_val_err_set(g, buf, const_val, type_entry);
        case ZigTypeIdArgTuple:
            {
                buf_appendf(buf, "(args value)");
                return;
            }
        case ZigTypeIdFnFrame:
            buf_appendf(buf, "(TODO: async function frame value)");
            return;

        case ZigTypeIdAnyFrame:
            buf_appendf(buf, "(TODO: anyframe value)");
            return;

    }
    zig_unreachable();
}

ZigType *make_int_type(CodeGen *g, bool is_signed, uint32_t size_in_bits) {
    assert(size_in_bits <= 65535);
    ZigType *entry = new_type_table_entry(ZigTypeIdInt);

    entry->size_in_bits = size_in_bits;
    if (size_in_bits != 0) {
        entry->llvm_type = LLVMIntType(size_in_bits);
        entry->abi_size = LLVMABISizeOfType(g->target_data_ref, entry->llvm_type);
        entry->abi_align = LLVMABIAlignmentOfType(g->target_data_ref, entry->llvm_type);

        if (size_in_bits >= 128 && entry->abi_align < 16) {
            // Override the incorrect alignment reported by LLVM. Clang does this as well.
            // On x86_64 there are some instructions like CMPXCHG16B which require this.
            // On all targets, integers 128 bits and above have ABI alignment of 16.
            // However for some targets, LLVM incorrectly reports this as 8.
            // See: https://github.com/ziglang/zig/issues/2987
            entry->abi_align = 16;
        }
    }

    const char u_or_i = is_signed ? 'i' : 'u';
    buf_resize(&entry->name, 0);
    buf_appendf(&entry->name, "%c%" PRIu32, u_or_i, size_in_bits);

    entry->data.integral.is_signed = is_signed;
    entry->data.integral.bit_count = size_in_bits;
    return entry;
}

uint32_t type_id_hash(TypeId x) {
    switch (x.id) {
        case ZigTypeIdInvalid:
        case ZigTypeIdOpaque:
        case ZigTypeIdMetaType:
        case ZigTypeIdVoid:
        case ZigTypeIdBool:
        case ZigTypeIdUnreachable:
        case ZigTypeIdFloat:
        case ZigTypeIdStruct:
        case ZigTypeIdComptimeFloat:
        case ZigTypeIdComptimeInt:
        case ZigTypeIdEnumLiteral:
        case ZigTypeIdUndefined:
        case ZigTypeIdNull:
        case ZigTypeIdOptional:
        case ZigTypeIdErrorSet:
        case ZigTypeIdEnum:
        case ZigTypeIdUnion:
        case ZigTypeIdFn:
        case ZigTypeIdBoundFn:
        case ZigTypeIdArgTuple:
        case ZigTypeIdFnFrame:
        case ZigTypeIdAnyFrame:
            zig_unreachable();
        case ZigTypeIdErrorUnion:
            return hash_ptr(x.data.error_union.err_set_type) ^ hash_ptr(x.data.error_union.payload_type);
        case ZigTypeIdPointer:
            return hash_ptr(x.data.pointer.child_type) +
                ((x.data.pointer.ptr_len == PtrLenSingle) ? (uint32_t)1120226602 : (uint32_t)3200913342) +
                (x.data.pointer.is_const ? (uint32_t)2749109194 : (uint32_t)4047371087) +
                (x.data.pointer.is_volatile ? (uint32_t)536730450 : (uint32_t)1685612214) +
                (x.data.pointer.allow_zero ? (uint32_t)3324284834 : (uint32_t)3584904923) +
                (((uint32_t)x.data.pointer.alignment) ^ (uint32_t)0x777fbe0e) +
                (((uint32_t)x.data.pointer.bit_offset_in_host) ^ (uint32_t)2639019452) +
                (((uint32_t)x.data.pointer.host_int_bytes) ^ (uint32_t)529908881);
        case ZigTypeIdArray:
            return hash_ptr(x.data.array.child_type) +
                ((uint32_t)x.data.array.size ^ (uint32_t)2122979968);
        case ZigTypeIdInt:
            return (x.data.integer.is_signed ? (uint32_t)2652528194 : (uint32_t)163929201) +
                    (((uint32_t)x.data.integer.bit_count) ^ (uint32_t)2998081557);
        case ZigTypeIdVector:
            return hash_ptr(x.data.vector.elem_type) * (x.data.vector.len * 526582681);
    }
    zig_unreachable();
}

bool type_id_eql(TypeId a, TypeId b) {
    if (a.id != b.id)
        return false;
    switch (a.id) {
        case ZigTypeIdInvalid:
        case ZigTypeIdMetaType:
        case ZigTypeIdVoid:
        case ZigTypeIdBool:
        case ZigTypeIdUnreachable:
        case ZigTypeIdFloat:
        case ZigTypeIdStruct:
        case ZigTypeIdComptimeFloat:
        case ZigTypeIdComptimeInt:
        case ZigTypeIdEnumLiteral:
        case ZigTypeIdUndefined:
        case ZigTypeIdNull:
        case ZigTypeIdOptional:
        case ZigTypeIdErrorSet:
        case ZigTypeIdEnum:
        case ZigTypeIdUnion:
        case ZigTypeIdFn:
        case ZigTypeIdBoundFn:
        case ZigTypeIdArgTuple:
        case ZigTypeIdOpaque:
        case ZigTypeIdFnFrame:
        case ZigTypeIdAnyFrame:
            zig_unreachable();
        case ZigTypeIdErrorUnion:
            return a.data.error_union.err_set_type == b.data.error_union.err_set_type &&
                a.data.error_union.payload_type == b.data.error_union.payload_type;

        case ZigTypeIdPointer:
            return a.data.pointer.child_type == b.data.pointer.child_type &&
                a.data.pointer.ptr_len == b.data.pointer.ptr_len &&
                a.data.pointer.is_const == b.data.pointer.is_const &&
                a.data.pointer.is_volatile == b.data.pointer.is_volatile &&
                a.data.pointer.allow_zero == b.data.pointer.allow_zero &&
                a.data.pointer.alignment == b.data.pointer.alignment &&
                a.data.pointer.bit_offset_in_host == b.data.pointer.bit_offset_in_host &&
                a.data.pointer.host_int_bytes == b.data.pointer.host_int_bytes;
        case ZigTypeIdArray:
            return a.data.array.child_type == b.data.array.child_type &&
                a.data.array.size == b.data.array.size;
        case ZigTypeIdInt:
            return a.data.integer.is_signed == b.data.integer.is_signed &&
                a.data.integer.bit_count == b.data.integer.bit_count;
        case ZigTypeIdVector:
            return a.data.vector.elem_type == b.data.vector.elem_type &&
                a.data.vector.len == b.data.vector.len;
    }
    zig_unreachable();
}

uint32_t zig_llvm_fn_key_hash(ZigLLVMFnKey x) {
    switch (x.id) {
        case ZigLLVMFnIdCtz:
            return (uint32_t)(x.data.ctz.bit_count) * (uint32_t)810453934;
        case ZigLLVMFnIdClz:
            return (uint32_t)(x.data.clz.bit_count) * (uint32_t)2428952817;
        case ZigLLVMFnIdPopCount:
            return (uint32_t)(x.data.clz.bit_count) * (uint32_t)101195049;
        case ZigLLVMFnIdFloatOp:
            return (uint32_t)(x.data.floating.bit_count) * ((uint32_t)x.id + 1025) +
                   (uint32_t)(x.data.floating.vector_len) * (((uint32_t)x.id << 5) + 1025) +
                   (uint32_t)(x.data.floating.op) * (uint32_t)43789879;
        case ZigLLVMFnIdFMA:
            return (uint32_t)(x.data.floating.bit_count) * ((uint32_t)x.id + 1025) +
                   (uint32_t)(x.data.floating.vector_len) * (((uint32_t)x.id << 5) + 1025);
        case ZigLLVMFnIdBswap:
            return (uint32_t)(x.data.bswap.bit_count) * (uint32_t)3661994335;
        case ZigLLVMFnIdBitReverse:
            return (uint32_t)(x.data.bit_reverse.bit_count) * (uint32_t)2621398431;
        case ZigLLVMFnIdOverflowArithmetic:
            return ((uint32_t)(x.data.overflow_arithmetic.bit_count) * 87135777) +
                ((uint32_t)(x.data.overflow_arithmetic.add_sub_mul) * 31640542) +
                ((uint32_t)(x.data.overflow_arithmetic.is_signed) ? 1062315172 : 314955820) +
                x.data.overflow_arithmetic.vector_len * 1435156945;
    }
    zig_unreachable();
}

bool zig_llvm_fn_key_eql(ZigLLVMFnKey a, ZigLLVMFnKey b) {
    if (a.id != b.id)
        return false;
    switch (a.id) {
        case ZigLLVMFnIdCtz:
            return a.data.ctz.bit_count == b.data.ctz.bit_count;
        case ZigLLVMFnIdClz:
            return a.data.clz.bit_count == b.data.clz.bit_count;
        case ZigLLVMFnIdPopCount:
            return a.data.pop_count.bit_count == b.data.pop_count.bit_count;
        case ZigLLVMFnIdBswap:
            return a.data.bswap.bit_count == b.data.bswap.bit_count;
        case ZigLLVMFnIdBitReverse:
            return a.data.bit_reverse.bit_count == b.data.bit_reverse.bit_count;
        case ZigLLVMFnIdFloatOp:
            return a.data.floating.bit_count == b.data.floating.bit_count &&
                   a.data.floating.vector_len == b.data.floating.vector_len &&
                   a.data.floating.op == b.data.floating.op;
        case ZigLLVMFnIdFMA:
            return a.data.floating.bit_count == b.data.floating.bit_count &&
                   a.data.floating.vector_len == b.data.floating.vector_len;
        case ZigLLVMFnIdOverflowArithmetic:
            return (a.data.overflow_arithmetic.bit_count == b.data.overflow_arithmetic.bit_count) &&
                (a.data.overflow_arithmetic.add_sub_mul == b.data.overflow_arithmetic.add_sub_mul) &&
                (a.data.overflow_arithmetic.is_signed == b.data.overflow_arithmetic.is_signed) &&
                (a.data.overflow_arithmetic.vector_len == b.data.overflow_arithmetic.vector_len);
    }
    zig_unreachable();
}

static void init_const_undefined(CodeGen *g, ConstExprValue *const_val) {
    Error err;
    ZigType *wanted_type = const_val->type;
    if (wanted_type->id == ZigTypeIdArray) {
        const_val->special = ConstValSpecialStatic;
        const_val->data.x_array.special = ConstArraySpecialUndef;
    } else if (wanted_type->id == ZigTypeIdStruct) {
        if ((err = type_resolve(g, wanted_type, ResolveStatusZeroBitsKnown))) {
            return;
        }

        const_val->special = ConstValSpecialStatic;
        size_t field_count = wanted_type->data.structure.src_field_count;
        const_val->data.x_struct.fields = create_const_vals(field_count);
        for (size_t i = 0; i < field_count; i += 1) {
            ConstExprValue *field_val = &const_val->data.x_struct.fields[i];
            field_val->type = wanted_type->data.structure.fields[i].type_entry;
            assert(field_val->type);
            init_const_undefined(g, field_val);
            field_val->parent.id = ConstParentIdStruct;
            field_val->parent.data.p_struct.struct_val = const_val;
            field_val->parent.data.p_struct.field_index = i;
        }
    } else {
        const_val->special = ConstValSpecialUndef;
    }
}

void expand_undef_struct(CodeGen *g, ConstExprValue *const_val) {
    if (const_val->special == ConstValSpecialUndef) {
        init_const_undefined(g, const_val);
    }
}

// Canonicalize the array value as ConstArraySpecialNone
void expand_undef_array(CodeGen *g, ConstExprValue *const_val) {
    size_t elem_count;
    ZigType *elem_type;
    if (const_val->type->id == ZigTypeIdArray) {
        elem_count = const_val->type->data.array.len;
        elem_type = const_val->type->data.array.child_type;
    } else if (const_val->type->id == ZigTypeIdVector) {
        elem_count = const_val->type->data.vector.len;
        elem_type = const_val->type->data.vector.elem_type;
    } else {
        zig_unreachable();
    }
    if (const_val->special == ConstValSpecialUndef) {
        const_val->special = ConstValSpecialStatic;
        const_val->data.x_array.special = ConstArraySpecialUndef;
    }
    switch (const_val->data.x_array.special) {
        case ConstArraySpecialNone:
            return;
        case ConstArraySpecialUndef: {
            const_val->data.x_array.special = ConstArraySpecialNone;
            const_val->data.x_array.data.s_none.elements = create_const_vals(elem_count);
            for (size_t i = 0; i < elem_count; i += 1) {
                ConstExprValue *element_val = &const_val->data.x_array.data.s_none.elements[i];
                element_val->type = elem_type;
                init_const_undefined(g, element_val);
                element_val->parent.id = ConstParentIdArray;
                element_val->parent.data.p_array.array_val = const_val;
                element_val->parent.data.p_array.elem_index = i;
            }
            return;
        }
        case ConstArraySpecialBuf: {
            Buf *buf = const_val->data.x_array.data.s_buf;
            // If we're doing this it means that we are potentially modifying the data,
            // so we can't have it be in the string literals table
            g->string_literals_table.maybe_remove(buf);

            const_val->data.x_array.special = ConstArraySpecialNone;
            assert(elem_count == buf_len(buf));
            const_val->data.x_array.data.s_none.elements = create_const_vals(elem_count);
            for (size_t i = 0; i < elem_count; i += 1) {
                ConstExprValue *this_char = &const_val->data.x_array.data.s_none.elements[i];
                this_char->special = ConstValSpecialStatic;
                this_char->type = g->builtin_types.entry_u8;
                bigint_init_unsigned(&this_char->data.x_bigint, (uint8_t)buf_ptr(buf)[i]);
                this_char->parent.id = ConstParentIdArray;
                this_char->parent.data.p_array.array_val = const_val;
                this_char->parent.data.p_array.elem_index = i;
            }
            return;
        }
    }
    zig_unreachable();
}

static const ZigTypeId all_type_ids[] = {
    ZigTypeIdMetaType,
    ZigTypeIdVoid,
    ZigTypeIdBool,
    ZigTypeIdUnreachable,
    ZigTypeIdInt,
    ZigTypeIdFloat,
    ZigTypeIdPointer,
    ZigTypeIdArray,
    ZigTypeIdStruct,
    ZigTypeIdComptimeFloat,
    ZigTypeIdComptimeInt,
    ZigTypeIdUndefined,
    ZigTypeIdNull,
    ZigTypeIdOptional,
    ZigTypeIdErrorUnion,
    ZigTypeIdErrorSet,
    ZigTypeIdEnum,
    ZigTypeIdUnion,
    ZigTypeIdFn,
    ZigTypeIdBoundFn,
    ZigTypeIdArgTuple,
    ZigTypeIdOpaque,
    ZigTypeIdFnFrame,
    ZigTypeIdAnyFrame,
    ZigTypeIdVector,
    ZigTypeIdEnumLiteral,
};

ZigTypeId type_id_at_index(size_t index) {
    assert(index < array_length(all_type_ids));
    return all_type_ids[index];
}

size_t type_id_len() {
    return array_length(all_type_ids);
}

size_t type_id_index(ZigType *entry) {
    switch (entry->id) {
        case ZigTypeIdInvalid:
            zig_unreachable();
        case ZigTypeIdMetaType:
            return 0;
        case ZigTypeIdVoid:
            return 1;
        case ZigTypeIdBool:
            return 2;
        case ZigTypeIdUnreachable:
            return 3;
        case ZigTypeIdInt:
            return 4;
        case ZigTypeIdFloat:
            return 5;
        case ZigTypeIdPointer:
            return 6;
        case ZigTypeIdArray:
            return 7;
        case ZigTypeIdStruct:
            if (entry->data.structure.is_slice)
                return 6;
            return 8;
        case ZigTypeIdComptimeFloat:
            return 9;
        case ZigTypeIdComptimeInt:
            return 10;
        case ZigTypeIdUndefined:
            return 11;
        case ZigTypeIdNull:
            return 12;
        case ZigTypeIdOptional:
            return 13;
        case ZigTypeIdErrorUnion:
            return 14;
        case ZigTypeIdErrorSet:
            return 15;
        case ZigTypeIdEnum:
            return 16;
        case ZigTypeIdUnion:
            return 17;
        case ZigTypeIdFn:
            return 18;
        case ZigTypeIdBoundFn:
            return 19;
        case ZigTypeIdArgTuple:
            return 20;
        case ZigTypeIdOpaque:
            return 21;
        case ZigTypeIdFnFrame:
            return 22;
        case ZigTypeIdAnyFrame:
            return 23;
        case ZigTypeIdVector:
            return 24;
        case ZigTypeIdEnumLiteral:
            return 25;
    }
    zig_unreachable();
}

const char *type_id_name(ZigTypeId id) {
    switch (id) {
        case ZigTypeIdInvalid:
            zig_unreachable();
        case ZigTypeIdMetaType:
            return "Type";
        case ZigTypeIdVoid:
            return "Void";
        case ZigTypeIdBool:
            return "Bool";
        case ZigTypeIdUnreachable:
            return "NoReturn";
        case ZigTypeIdInt:
            return "Int";
        case ZigTypeIdFloat:
            return "Float";
        case ZigTypeIdPointer:
            return "Pointer";
        case ZigTypeIdArray:
            return "Array";
        case ZigTypeIdStruct:
            return "Struct";
        case ZigTypeIdComptimeFloat:
            return "ComptimeFloat";
        case ZigTypeIdComptimeInt:
            return "ComptimeInt";
        case ZigTypeIdEnumLiteral:
            return "EnumLiteral";
        case ZigTypeIdUndefined:
            return "Undefined";
        case ZigTypeIdNull:
            return "Null";
        case ZigTypeIdOptional:
            return "Optional";
        case ZigTypeIdErrorUnion:
            return "ErrorUnion";
        case ZigTypeIdErrorSet:
            return "ErrorSet";
        case ZigTypeIdEnum:
            return "Enum";
        case ZigTypeIdUnion:
            return "Union";
        case ZigTypeIdFn:
            return "Fn";
        case ZigTypeIdBoundFn:
            return "BoundFn";
        case ZigTypeIdArgTuple:
            return "ArgTuple";
        case ZigTypeIdOpaque:
            return "Opaque";
        case ZigTypeIdVector:
            return "Vector";
        case ZigTypeIdFnFrame:
            return "Frame";
        case ZigTypeIdAnyFrame:
            return "AnyFrame";
    }
    zig_unreachable();
}

LinkLib *create_link_lib(Buf *name) {
    LinkLib *link_lib = allocate<LinkLib>(1);
    link_lib->name = name;
    return link_lib;
}

LinkLib *add_link_lib(CodeGen *g, Buf *name) {
    bool is_libc = buf_eql_str(name, "c");

    if (is_libc && g->libc_link_lib != nullptr)
        return g->libc_link_lib;

    for (size_t i = 0; i < g->link_libs_list.length; i += 1) {
        LinkLib *existing_lib = g->link_libs_list.at(i);
        if (buf_eql_buf(existing_lib->name, name)) {
            return existing_lib;
        }
    }

    LinkLib *link_lib = create_link_lib(name);
    g->link_libs_list.append(link_lib);

    if (is_libc)
        g->libc_link_lib = link_lib;

    return link_lib;
}

ZigType *get_align_amt_type(CodeGen *g) {
    if (g->align_amt_type == nullptr) {
        // according to LLVM the maximum alignment is 1 << 29.
        g->align_amt_type = get_int_type(g, false, 29);
    }
    return g->align_amt_type;
}

uint32_t type_ptr_hash(const ZigType *ptr) {
    return hash_ptr((void*)ptr);
}

bool type_ptr_eql(const ZigType *a, const ZigType *b) {
    return a == b;
}

ConstExprValue *get_builtin_value(CodeGen *codegen, const char *name) {
    Tld *tld = get_container_scope(codegen->compile_var_import)->decl_table.get(buf_create_from_str(name));
    resolve_top_level_decl(codegen, tld, nullptr, false);
    assert(tld->id == TldIdVar);
    TldVar *tld_var = (TldVar *)tld;
    ConstExprValue *var_value = tld_var->var->const_value;
    assert(var_value != nullptr);
    return var_value;
}

bool type_is_global_error_set(ZigType *err_set_type) {
    assert(err_set_type->id == ZigTypeIdErrorSet);
    assert(err_set_type->data.error_set.infer_fn == nullptr);
    return err_set_type->data.error_set.err_count == UINT32_MAX;
}

bool type_can_fail(ZigType *type_entry) {
    return type_entry->id == ZigTypeIdErrorUnion || type_entry->id == ZigTypeIdErrorSet;
}

bool fn_type_can_fail(FnTypeId *fn_type_id) {
    return type_can_fail(fn_type_id->return_type);
}

// ErrorNone - result pointer has the type
// ErrorOverflow - an integer primitive type has too large a bit width
// ErrorPrimitiveTypeNotFound - result pointer unchanged
Error get_primitive_type(CodeGen *g, Buf *name, ZigType **result) {
    if (buf_len(name) >= 2) {
        uint8_t first_c = buf_ptr(name)[0];
        if (first_c == 'i' || first_c == 'u') {
            for (size_t i = 1; i < buf_len(name); i += 1) {
                uint8_t c = buf_ptr(name)[i];
                if (c < '0' || c > '9') {
                    goto not_integer;
                }
            }
            bool is_signed = (first_c == 'i');
            unsigned long int bit_count = strtoul(buf_ptr(name) + 1, nullptr, 10);
            // strtoul returns ULONG_MAX on errors, so this comparison catches that as well.
            if (bit_count >= 65536) return ErrorOverflow;
            *result = get_int_type(g, is_signed, bit_count);
            return ErrorNone;
        }
    }

not_integer:

    auto primitive_table_entry = g->primitive_type_table.maybe_get(name);
    if (primitive_table_entry == nullptr)
        return ErrorPrimitiveTypeNotFound;

    *result = primitive_table_entry->value;
    return ErrorNone;
}

Error file_fetch(CodeGen *g, Buf *resolved_path, Buf *contents) {
    if (g->enable_cache) {
        return cache_add_file_fetch(&g->cache_hash, resolved_path, contents);
    } else {
        return os_fetch_file_path(resolved_path, contents);
    }
}

static X64CABIClass type_windows_abi_x86_64_class(CodeGen *g, ZigType *ty, size_t ty_size) {
    // https://docs.microsoft.com/en-gb/cpp/build/x64-calling-convention?view=vs-2017
    switch (ty->id) {
        case ZigTypeIdEnum:
        case ZigTypeIdInt:
        case ZigTypeIdBool:
            return X64CABIClass_INTEGER;
        case ZigTypeIdFloat:
        case ZigTypeIdVector:
            return X64CABIClass_SSE;
        case ZigTypeIdStruct:
        case ZigTypeIdUnion: {
            if (ty_size <= 8)
                return X64CABIClass_INTEGER;
            return X64CABIClass_MEMORY;
        }
        default:
            return X64CABIClass_Unknown;
    }
}

static X64CABIClass type_system_V_abi_x86_64_class(CodeGen *g, ZigType *ty, size_t ty_size) {
    switch (ty->id) {
        case ZigTypeIdEnum:
        case ZigTypeIdInt:
        case ZigTypeIdBool:
            return X64CABIClass_INTEGER;
        case ZigTypeIdFloat:
        case ZigTypeIdVector:
            return X64CABIClass_SSE;
        case ZigTypeIdStruct: {
            // "If the size of an object is larger than four eightbytes, or it contains unaligned
            // fields, it has class MEMORY"
            if (ty_size > 32)
                return X64CABIClass_MEMORY;
            if (ty->data.structure.layout != ContainerLayoutExtern) {
                // TODO determine whether packed structs have any unaligned fields
                return X64CABIClass_Unknown;
            }
            // "If the size of the aggregate exceeds two eightbytes and the first eight-
            // byte isn’t SSE or any other eightbyte isn’t SSEUP, the whole argument
            // is passed in memory."
            if (ty_size > 16) {
                // Zig doesn't support vectors and large fp registers yet, so this will always
                // be memory.
                return X64CABIClass_MEMORY;
            }
            X64CABIClass working_class = X64CABIClass_Unknown;
            for (uint32_t i = 0; i < ty->data.structure.src_field_count; i += 1) {
                X64CABIClass field_class = type_c_abi_x86_64_class(g, ty->data.structure.fields->type_entry);
                if (field_class == X64CABIClass_Unknown)
                    return X64CABIClass_Unknown;
                if (i == 0 || field_class == X64CABIClass_MEMORY || working_class == X64CABIClass_SSE) {
                    working_class = field_class;
                }
            }
            return working_class;
        }
        case ZigTypeIdUnion: {
            // "If the size of an object is larger than four eightbytes, or it contains unaligned
            // fields, it has class MEMORY"
            if (ty_size > 32)
                return X64CABIClass_MEMORY;
            if (ty->data.unionation.layout != ContainerLayoutExtern)
                return X64CABIClass_MEMORY;
            // "If the size of the aggregate exceeds two eightbytes and the first eight-
            // byte isn’t SSE or any other eightbyte isn’t SSEUP, the whole argument
            // is passed in memory."
            if (ty_size > 16) {
                // Zig doesn't support vectors and large fp registers yet, so this will always
                // be memory.
                return X64CABIClass_MEMORY;
            }
            X64CABIClass working_class = X64CABIClass_Unknown;
            for (uint32_t i = 0; i < ty->data.unionation.src_field_count; i += 1) {
                X64CABIClass field_class = type_c_abi_x86_64_class(g, ty->data.unionation.fields->type_entry);
                if (field_class == X64CABIClass_Unknown)
                    return X64CABIClass_Unknown;
                if (i == 0 || field_class == X64CABIClass_MEMORY || working_class == X64CABIClass_SSE) {
                    working_class = field_class;
                }
            }
            return working_class;
        }
        default:
            return X64CABIClass_Unknown;
    }
}

X64CABIClass type_c_abi_x86_64_class(CodeGen *g, ZigType *ty) {
    const size_t ty_size = type_size(g, ty);
    if (get_codegen_ptr_type(ty) != nullptr)
        return X64CABIClass_INTEGER;

    if (g->zig_target->os == OsWindows || g->zig_target->os == OsUefi) {
        return type_windows_abi_x86_64_class(g, ty, ty_size);
    } else {
        return type_system_V_abi_x86_64_class(g, ty, ty_size);
    }
}

// NOTE this does not depend on x86_64
bool type_is_c_abi_int(CodeGen *g, ZigType *ty) {
    return (ty->id == ZigTypeIdInt ||
        ty->id == ZigTypeIdFloat ||
        ty->id == ZigTypeIdBool ||
        ty->id == ZigTypeIdEnum ||
        ty->id == ZigTypeIdVoid ||
        ty->id == ZigTypeIdUnreachable ||
        get_codegen_ptr_type(ty) != nullptr);
}

uint32_t get_host_int_bytes(CodeGen *g, ZigType *struct_type, TypeStructField *field) {
    assert(struct_type->id == ZigTypeIdStruct);
    assert(type_is_resolved(struct_type, ResolveStatusSizeKnown));
    if (struct_type->data.structure.host_int_bytes == nullptr)
        return 0;
    return struct_type->data.structure.host_int_bytes[field->gen_index];
}

Error ensure_const_val_repr(IrAnalyze *ira, CodeGen *codegen, AstNode *source_node,
        ConstExprValue *const_val, ZigType *wanted_type)
{
    ConstExprValue ptr_val = {};
    ptr_val.special = ConstValSpecialStatic;
    ptr_val.type = get_pointer_to_type(codegen, wanted_type, true);
    ptr_val.data.x_ptr.mut = ConstPtrMutComptimeConst;
    ptr_val.data.x_ptr.special = ConstPtrSpecialRef;
    ptr_val.data.x_ptr.data.ref.pointee = const_val;
    if (const_ptr_pointee(ira, codegen, &ptr_val, source_node) == nullptr)
        return ErrorSemanticAnalyzeFail;

    return ErrorNone;
}

const char *container_string(ContainerKind kind) {
    switch (kind) {
        case ContainerKindEnum: return "enum";
        case ContainerKindStruct: return "struct";
        case ContainerKindUnion: return "union";
    }
    zig_unreachable();
}

bool ptr_allows_addr_zero(ZigType *ptr_type) {
    if (ptr_type->id == ZigTypeIdPointer) {
        return ptr_type->data.pointer.allow_zero;
    } else if (ptr_type->id == ZigTypeIdOptional) {
        return true;
    }
    return false;
}

Buf *type_bare_name(ZigType *type_entry) {
    if (is_slice(type_entry)) {
        return &type_entry->name;
    } else if (is_container(type_entry)) {
        return get_container_scope(type_entry)->bare_name;
    } else if (type_entry->id == ZigTypeIdOpaque) {
        return type_entry->data.opaque.bare_name;
    } else {
        return &type_entry->name;
    }
}

// TODO this will have to be more clever, probably using the full name
// and replacing '.' with '_' or something like that
Buf *type_h_name(ZigType *t) {
    return type_bare_name(t);
}

static void resolve_llvm_types_slice(CodeGen *g, ZigType *type, ResolveStatus wanted_resolve_status) {
    if (type->data.structure.resolve_status >= wanted_resolve_status) return;

    ZigType *ptr_type = type->data.structure.fields[slice_ptr_index].type_entry;
    ZigType *child_type = ptr_type->data.pointer.child_type;
    ZigType *usize_type = g->builtin_types.entry_usize;

    bool done = false;
    if (ptr_type->data.pointer.is_const || ptr_type->data.pointer.is_volatile ||
        ptr_type->data.pointer.explicit_alignment != 0 || ptr_type->data.pointer.allow_zero)
    {
        ZigType *peer_ptr_type = get_pointer_to_type_extra(g, child_type, false, false,
                PtrLenUnknown, 0, 0, 0, false);
        ZigType *peer_slice_type = get_slice_type(g, peer_ptr_type);

        assertNoError(type_resolve(g, peer_slice_type, wanted_resolve_status));
        type->llvm_type = peer_slice_type->llvm_type;
        type->llvm_di_type = peer_slice_type->llvm_di_type;
        type->data.structure.resolve_status = peer_slice_type->data.structure.resolve_status;
        done = true;
    }

    // If the child type is []const T then we need to make sure the type ref
    // and debug info is the same as if the child type were []T.
    if (is_slice(child_type)) {
        ZigType *child_ptr_type = child_type->data.structure.fields[slice_ptr_index].type_entry;
        assert(child_ptr_type->id == ZigTypeIdPointer);
        if (child_ptr_type->data.pointer.is_const || child_ptr_type->data.pointer.is_volatile ||
            child_ptr_type->data.pointer.explicit_alignment != 0 || child_ptr_type->data.pointer.allow_zero)
        {
            ZigType *grand_child_type = child_ptr_type->data.pointer.child_type;
            ZigType *bland_child_ptr_type = get_pointer_to_type_extra(g, grand_child_type, false, false,
                    PtrLenUnknown, 0, 0, 0, false);
            ZigType *bland_child_slice = get_slice_type(g, bland_child_ptr_type);
            ZigType *peer_ptr_type = get_pointer_to_type_extra(g, bland_child_slice, false, false,
                    PtrLenUnknown, 0, 0, 0, false);
            ZigType *peer_slice_type = get_slice_type(g, peer_ptr_type);

            assertNoError(type_resolve(g, peer_slice_type, wanted_resolve_status));
            type->llvm_type = peer_slice_type->llvm_type;
            type->llvm_di_type = peer_slice_type->llvm_di_type;
            type->data.structure.resolve_status = peer_slice_type->data.structure.resolve_status;
            done = true;
        }
    }

    if (done) return;

    LLVMTypeRef usize_llvm_type = get_llvm_type(g, usize_type);
    ZigLLVMDIType *usize_llvm_di_type = get_llvm_di_type(g, usize_type);
    ZigLLVMDIScope *compile_unit_scope = ZigLLVMCompileUnitToScope(g->compile_unit);
    ZigLLVMDIFile *di_file = nullptr;
    unsigned line = 0;

    if (type->data.structure.resolve_status < ResolveStatusLLVMFwdDecl) {
        type->llvm_type = LLVMStructCreateNamed(LLVMGetGlobalContext(), buf_ptr(&type->name));

        type->llvm_di_type = ZigLLVMCreateReplaceableCompositeType(g->dbuilder,
            ZigLLVMTag_DW_structure_type(), buf_ptr(&type->name),
            compile_unit_scope, di_file, line);

        type->data.structure.resolve_status = ResolveStatusLLVMFwdDecl;
        if (ResolveStatusLLVMFwdDecl >= wanted_resolve_status) return;
    }

    if (!type_has_bits(child_type)) {
        LLVMTypeRef element_types[] = {
            usize_llvm_type,
        };
        LLVMStructSetBody(type->llvm_type, element_types, 1, false);

        uint64_t len_debug_size_in_bits = usize_type->size_in_bits;
        uint64_t len_debug_align_in_bits = 8*usize_type->abi_align;
        uint64_t len_offset_in_bits = 8*LLVMOffsetOfElement(g->target_data_ref, type->llvm_type, 0);

        uint64_t debug_size_in_bits = type->size_in_bits;
        uint64_t debug_align_in_bits = 8*type->abi_align;

        ZigLLVMDIType *di_element_types[] = {
            ZigLLVMCreateDebugMemberType(g->dbuilder, ZigLLVMTypeToScope(type->llvm_di_type),
                    "len", di_file, line,
                    len_debug_size_in_bits,
                    len_debug_align_in_bits,
                    len_offset_in_bits,
                    ZigLLVM_DIFlags_Zero,
                    usize_llvm_di_type),
        };
        ZigLLVMDIType *replacement_di_type = ZigLLVMCreateDebugStructType(g->dbuilder,
                compile_unit_scope,
                buf_ptr(&type->name),
                di_file, line, debug_size_in_bits, debug_align_in_bits,
                ZigLLVM_DIFlags_Zero,
                nullptr, di_element_types, 1, 0, nullptr, "");

        ZigLLVMReplaceTemporary(g->dbuilder, type->llvm_di_type, replacement_di_type);
        type->llvm_di_type = replacement_di_type;
        type->data.structure.resolve_status = ResolveStatusLLVMFull;
        return;
    }

    LLVMTypeRef element_types[2];
    element_types[slice_ptr_index] = get_llvm_type(g, ptr_type);
    element_types[slice_len_index] = get_llvm_type(g, g->builtin_types.entry_usize);
    if (type->data.structure.resolve_status >= wanted_resolve_status) return;
    LLVMStructSetBody(type->llvm_type, element_types, 2, false);

    uint64_t ptr_debug_size_in_bits = ptr_type->size_in_bits;
    uint64_t ptr_debug_align_in_bits = 8*ptr_type->abi_align;
    uint64_t ptr_offset_in_bits = 8*LLVMOffsetOfElement(g->target_data_ref, type->llvm_type, 0);

    uint64_t len_debug_size_in_bits = usize_type->size_in_bits;
    uint64_t len_debug_align_in_bits = 8*usize_type->abi_align;
    uint64_t len_offset_in_bits = 8*LLVMOffsetOfElement(g->target_data_ref, type->llvm_type, 1);

    uint64_t debug_size_in_bits = type->size_in_bits;
    uint64_t debug_align_in_bits = 8*type->abi_align;

    ZigLLVMDIType *di_element_types[] = {
        ZigLLVMCreateDebugMemberType(g->dbuilder, ZigLLVMTypeToScope(type->llvm_di_type),
                "ptr", di_file, line,
                ptr_debug_size_in_bits,
                ptr_debug_align_in_bits,
                ptr_offset_in_bits,
                ZigLLVM_DIFlags_Zero, get_llvm_di_type(g, ptr_type)),
        ZigLLVMCreateDebugMemberType(g->dbuilder, ZigLLVMTypeToScope(type->llvm_di_type),
                "len", di_file, line,
                len_debug_size_in_bits,
                len_debug_align_in_bits,
                len_offset_in_bits,
                ZigLLVM_DIFlags_Zero, usize_llvm_di_type),
    };
    ZigLLVMDIType *replacement_di_type = ZigLLVMCreateDebugStructType(g->dbuilder,
            compile_unit_scope,
            buf_ptr(&type->name),
            di_file, line, debug_size_in_bits, debug_align_in_bits,
            ZigLLVM_DIFlags_Zero,
            nullptr, di_element_types, 2, 0, nullptr, "");

    ZigLLVMReplaceTemporary(g->dbuilder, type->llvm_di_type, replacement_di_type);
    type->llvm_di_type = replacement_di_type;
    type->data.structure.resolve_status = ResolveStatusLLVMFull;
}

static void resolve_llvm_types_struct(CodeGen *g, ZigType *struct_type, ResolveStatus wanted_resolve_status,
        ZigType *async_frame_type)
{
    assert(struct_type->id == ZigTypeIdStruct);
    assert(struct_type->data.structure.resolve_status != ResolveStatusInvalid);
    assert(struct_type->data.structure.resolve_status >= ResolveStatusSizeKnown);
    assert(struct_type->data.structure.fields || struct_type->data.structure.src_field_count == 0);
    if (struct_type->data.structure.resolve_status >= wanted_resolve_status) return;

    AstNode *decl_node = struct_type->data.structure.decl_node;
    ZigLLVMDIFile *di_file;
    ZigLLVMDIScope *di_scope;
    unsigned line;
    if (decl_node != nullptr) {
        assert(decl_node->type == NodeTypeContainerDecl);
        Scope *scope = &struct_type->data.structure.decls_scope->base;
        ZigType *import = get_scope_import(scope);
        di_file = import->data.structure.root_struct->di_file;
        di_scope = ZigLLVMFileToScope(di_file);
        line = decl_node->line + 1;
    } else {
        di_file = nullptr;
        di_scope = ZigLLVMCompileUnitToScope(g->compile_unit);
        line = 0;
    }

    if (struct_type->data.structure.resolve_status < ResolveStatusLLVMFwdDecl) {
        struct_type->llvm_type = type_has_bits(struct_type) ?
            LLVMStructCreateNamed(LLVMGetGlobalContext(), buf_ptr(&struct_type->name)) : LLVMVoidType();
        unsigned dwarf_kind = ZigLLVMTag_DW_structure_type();
        struct_type->llvm_di_type = ZigLLVMCreateReplaceableCompositeType(g->dbuilder,
            dwarf_kind, buf_ptr(&struct_type->name),
            di_scope, di_file, line);

        struct_type->data.structure.resolve_status = ResolveStatusLLVMFwdDecl;
        if (ResolveStatusLLVMFwdDecl >= wanted_resolve_status) {
            struct_type->data.structure.llvm_full_type_queue_index = g->type_resolve_stack.length;
            g->type_resolve_stack.append(struct_type);
            return;
        } else {
            struct_type->data.structure.llvm_full_type_queue_index = SIZE_MAX;
        }
    }

    size_t field_count = struct_type->data.structure.src_field_count;
    // Every field could potentially have a generated padding field after it.
    LLVMTypeRef *element_types = allocate<LLVMTypeRef>(field_count * 2);

    bool packed = (struct_type->data.structure.layout == ContainerLayoutPacked);
    size_t packed_bits_offset = 0;
    size_t first_packed_bits_offset_misalign = SIZE_MAX;
    size_t debug_field_count = 0;

    // trigger all the recursive get_llvm_type calls
    for (size_t i = 0; i < field_count; i += 1) {
        TypeStructField *field = &struct_type->data.structure.fields[i];
        ZigType *field_type = field->type_entry;
        if (!type_has_bits(field_type))
            continue;
        (void)get_llvm_type(g, field_type);
        if (struct_type->data.structure.resolve_status >= wanted_resolve_status) return;
    }

    size_t gen_field_index = 0;

    // Calculate what LLVM thinks the ABI align of the struct will be. We do this to avoid
    // inserting padding bytes where LLVM would do it automatically.
    size_t llvm_struct_abi_align = 0;
    for (size_t i = 0; i < field_count; i += 1) {
        ZigType *field_type = struct_type->data.structure.fields[i].type_entry;
        if (!type_has_bits(field_type))
            continue;
        LLVMTypeRef field_llvm_type = get_llvm_type(g, field_type);
        size_t llvm_field_abi_align = LLVMABIAlignmentOfType(g->target_data_ref, field_llvm_type);
        llvm_struct_abi_align = max(llvm_struct_abi_align, llvm_field_abi_align);
    }

    for (size_t i = 0; i < field_count; i += 1) {
        TypeStructField *field = &struct_type->data.structure.fields[i];
        ZigType *field_type = field->type_entry;

        if (!type_has_bits(field_type)) {
            field->gen_index = SIZE_MAX;
            continue;
        }

        if (packed) {
            size_t field_size_in_bits = type_size_bits(g, field_type);
            size_t next_packed_bits_offset = packed_bits_offset + field_size_in_bits;

            if (first_packed_bits_offset_misalign != SIZE_MAX) {
                // this field is not byte-aligned; it is part of the previous field with a bit offset

                size_t full_bit_count = next_packed_bits_offset - first_packed_bits_offset_misalign;
                size_t full_abi_size = get_abi_size_bytes(full_bit_count, g->pointer_size_bytes);
                if (full_abi_size * 8 == full_bit_count) {
                    // next field recovers ABI alignment
                    element_types[gen_field_index] = LLVMIntType((unsigned)(full_bit_count));
                    gen_field_index += 1;

                    first_packed_bits_offset_misalign = SIZE_MAX;
                }
            } else if (get_abi_size_bytes(field_type->size_in_bits, g->pointer_size_bytes) * 8 != field_size_in_bits) {
                first_packed_bits_offset_misalign = packed_bits_offset;
            } else {
                // This is a byte-aligned field (both start and end) in a packed struct.
                element_types[gen_field_index] = get_llvm_type(g, field_type);
                gen_field_index += 1;
            }
            packed_bits_offset = next_packed_bits_offset;
        } else {
            LLVMTypeRef llvm_type;
            if (i == 0 && async_frame_type != nullptr) {
                assert(async_frame_type->id == ZigTypeIdFnFrame);
                assert(field_type->id == ZigTypeIdFn);
                resolve_llvm_types_fn(g, async_frame_type->data.frame.fn);
                llvm_type = LLVMPointerType(async_frame_type->data.frame.fn->raw_type_ref, 0);
            } else {
                llvm_type = get_llvm_type(g, field_type);
            }
            element_types[gen_field_index] = llvm_type;
            field->gen_index = gen_field_index;
            gen_field_index += 1;

            // find the next non-zero-byte field for offset calculations
            size_t next_src_field_index = i + 1;
            for (; next_src_field_index < field_count; next_src_field_index += 1) {
                if (type_has_bits(struct_type->data.structure.fields[next_src_field_index].type_entry))
                    break;
            }
            size_t next_abi_align;
            if (next_src_field_index == field_count) {
                next_abi_align = struct_type->abi_align;
            } else {
                if (struct_type->data.structure.fields[next_src_field_index].align == 0) {
                    next_abi_align = struct_type->data.structure.fields[next_src_field_index].type_entry->abi_align;
                } else {
                    next_abi_align = struct_type->data.structure.fields[next_src_field_index].align;
                }
            }
            size_t llvm_next_abi_align = (next_src_field_index == field_count) ?
                llvm_struct_abi_align :
                LLVMABIAlignmentOfType(g->target_data_ref,
                        get_llvm_type(g, struct_type->data.structure.fields[next_src_field_index].type_entry));

            size_t next_offset = next_field_offset(field->offset, struct_type->abi_align,
                    field_type->abi_size, next_abi_align);
            size_t llvm_next_offset = next_field_offset(field->offset, llvm_struct_abi_align,
                    LLVMABISizeOfType(g->target_data_ref, llvm_type), llvm_next_abi_align);

            assert(next_offset >= llvm_next_offset);
            if (next_offset > llvm_next_offset) {
                size_t pad_bytes = next_offset - (field->offset + field_type->abi_size);
                if (pad_bytes != 0) {
                    LLVMTypeRef pad_llvm_type = LLVMArrayType(LLVMInt8Type(), pad_bytes);
                    element_types[gen_field_index] = pad_llvm_type;
                    gen_field_index += 1;
                }
            }
        }
        debug_field_count += 1;
    }
    if (!packed) {
        struct_type->data.structure.gen_field_count = gen_field_index;
    }

    if (first_packed_bits_offset_misalign != SIZE_MAX) {
        size_t full_bit_count = packed_bits_offset - first_packed_bits_offset_misalign;
        size_t full_abi_size = get_abi_size_bytes(full_bit_count, g->pointer_size_bytes);
        element_types[gen_field_index] = LLVMIntType((unsigned)full_abi_size * 8);
        gen_field_index += 1;
    }

    if (type_has_bits(struct_type)) {
        LLVMStructSetBody(struct_type->llvm_type, element_types,
                (unsigned)struct_type->data.structure.gen_field_count, packed);
    }

    ZigLLVMDIType **di_element_types = allocate<ZigLLVMDIType*>(debug_field_count);
    size_t debug_field_index = 0;
    for (size_t i = 0; i < field_count; i += 1) {
        TypeStructField *field = &struct_type->data.structure.fields[i];
        size_t gen_field_index = field->gen_index;
        if (gen_field_index == SIZE_MAX) {
            continue;
        }

        ZigType *field_type = field->type_entry;

        // if the field is a function, actually the debug info should be a pointer.
        ZigLLVMDIType *field_di_type;
        if (field_type->id == ZigTypeIdFn) {
            ZigType *field_ptr_type = get_pointer_to_type(g, field_type, true);
            uint64_t debug_size_in_bits = 8*LLVMStoreSizeOfType(g->target_data_ref, get_llvm_type(g, field_ptr_type));
            uint64_t debug_align_in_bits = 8*LLVMABISizeOfType(g->target_data_ref, get_llvm_type(g, field_ptr_type));
            field_di_type = ZigLLVMCreateDebugPointerType(g->dbuilder, get_llvm_di_type(g, field_type),
                    debug_size_in_bits, debug_align_in_bits, buf_ptr(&field_ptr_type->name));
        } else {
            field_di_type = get_llvm_di_type(g, field_type);
        }

        uint64_t debug_size_in_bits;
        uint64_t debug_align_in_bits;
        uint64_t debug_offset_in_bits;
        if (packed) {
            debug_size_in_bits = field->type_entry->size_in_bits;
            debug_align_in_bits = 8 * field->type_entry->abi_align;
            debug_offset_in_bits = 8 * field->offset + field->bit_offset_in_host;
        } else {
            debug_size_in_bits = 8 * get_store_size_bytes(field_type->size_in_bits);
            debug_align_in_bits = 8 * field_type->abi_align;
            debug_offset_in_bits = 8 * field->offset;
        }
        unsigned line;
        if (decl_node != nullptr) {
            AstNode *field_node = decl_node->data.container_decl.fields.at(i);
            line = field_node->line + 1;
        } else {
            line = 0;
        }
        di_element_types[debug_field_index] = ZigLLVMCreateDebugMemberType(g->dbuilder,
                ZigLLVMTypeToScope(struct_type->llvm_di_type), buf_ptr(field->name),
                di_file, line,
                debug_size_in_bits,
                debug_align_in_bits,
                debug_offset_in_bits,
                ZigLLVM_DIFlags_Zero, field_di_type);
        assert(di_element_types[debug_field_index]);
        debug_field_index += 1;
    }

    uint64_t debug_size_in_bits = 8*get_store_size_bytes(struct_type->size_in_bits);
    uint64_t debug_align_in_bits = 8*struct_type->abi_align;
    ZigLLVMDIType *replacement_di_type = ZigLLVMCreateDebugStructType(g->dbuilder,
            di_scope,
            buf_ptr(&struct_type->name),
            di_file, line,
            debug_size_in_bits,
            debug_align_in_bits,
            ZigLLVM_DIFlags_Zero,
            nullptr, di_element_types, (int)debug_field_count, 0, nullptr, "");

    ZigLLVMReplaceTemporary(g->dbuilder, struct_type->llvm_di_type, replacement_di_type);
    struct_type->llvm_di_type = replacement_di_type;
    struct_type->data.structure.resolve_status = ResolveStatusLLVMFull;
    if (struct_type->data.structure.llvm_full_type_queue_index != SIZE_MAX) {
        ZigType *last = g->type_resolve_stack.last();
        assert(last->id == ZigTypeIdStruct);
        last->data.structure.llvm_full_type_queue_index = struct_type->data.structure.llvm_full_type_queue_index;
        g->type_resolve_stack.swap_remove(struct_type->data.structure.llvm_full_type_queue_index);
        struct_type->data.structure.llvm_full_type_queue_index = SIZE_MAX;
    }
}

static void resolve_llvm_types_enum(CodeGen *g, ZigType *enum_type, ResolveStatus wanted_resolve_status) {
    assert(enum_type->data.enumeration.resolve_status >= ResolveStatusSizeKnown);
    if (enum_type->data.enumeration.resolve_status >= wanted_resolve_status) return;

    Scope *scope = &enum_type->data.enumeration.decls_scope->base;
    ZigType *import = get_scope_import(scope);
    AstNode *decl_node = enum_type->data.enumeration.decl_node;

    if (!type_has_bits(enum_type)) {
        enum_type->llvm_type = g->builtin_types.entry_void->llvm_type;

        uint64_t debug_size_in_bits = 0;
        uint64_t debug_align_in_bits = 0;
        ZigLLVMDIType **di_element_types = nullptr;
        size_t debug_field_count = 0;
        enum_type->llvm_di_type = ZigLLVMCreateDebugStructType(g->dbuilder,
                ZigLLVMFileToScope(import->data.structure.root_struct->di_file),
                buf_ptr(&enum_type->name),
                import->data.structure.root_struct->di_file, (unsigned)(decl_node->line + 1),
                debug_size_in_bits,
                debug_align_in_bits,
                ZigLLVM_DIFlags_Zero,
                nullptr, di_element_types, (int)debug_field_count, 0, nullptr, "");
        enum_type->data.enumeration.resolve_status = ResolveStatusLLVMFull;
        return;
    }

    uint32_t field_count = enum_type->data.enumeration.src_field_count;

    assert(enum_type->data.enumeration.fields);
    ZigLLVMDIEnumerator **di_enumerators = allocate<ZigLLVMDIEnumerator*>(field_count);

    for (uint32_t i = 0; i < field_count; i += 1) {
        TypeEnumField *enum_field = &enum_type->data.enumeration.fields[i];

        // TODO send patch to LLVM to support APInt in createEnumerator instead of int64_t
        // http://lists.llvm.org/pipermail/llvm-dev/2017-December/119456.html
        di_enumerators[i] = ZigLLVMCreateDebugEnumerator(g->dbuilder, buf_ptr(enum_field->name),
                bigint_as_signed(&enum_field->value));
    }

    ZigType *tag_int_type = enum_type->data.enumeration.tag_int_type;
    enum_type->llvm_type = get_llvm_type(g, tag_int_type);

    // create debug type for tag
    uint64_t tag_debug_size_in_bits = tag_int_type->size_in_bits;
    uint64_t tag_debug_align_in_bits = 8*tag_int_type->abi_align;
    ZigLLVMDIType *tag_di_type = ZigLLVMCreateDebugEnumerationType(g->dbuilder,
            ZigLLVMFileToScope(import->data.structure.root_struct->di_file), buf_ptr(&enum_type->name),
            import->data.structure.root_struct->di_file, (unsigned)(decl_node->line + 1),
            tag_debug_size_in_bits,
            tag_debug_align_in_bits,
            di_enumerators, field_count,
            get_llvm_di_type(g, tag_int_type), "");

    enum_type->llvm_di_type = tag_di_type;
    enum_type->data.enumeration.resolve_status = ResolveStatusLLVMFull;
}

static void resolve_llvm_types_union(CodeGen *g, ZigType *union_type, ResolveStatus wanted_resolve_status) {
    if (union_type->data.unionation.resolve_status >= wanted_resolve_status) return;

    TypeUnionField *most_aligned_union_member = union_type->data.unionation.most_aligned_union_member;
    ZigType *tag_type = union_type->data.unionation.tag_type;
<<<<<<< HEAD
    uint32_t gen_field_count = union_type->data.unionation.gen_field_count;
    if (gen_field_count == 0) {
        union_type->llvm_type = get_llvm_type(g, tag_type);
        union_type->llvm_di_type = get_llvm_di_type(g, tag_type);
=======
    if (most_aligned_union_member == nullptr) {
        if (tag_type == nullptr) {
            union_type->llvm_type = g->builtin_types.entry_void->llvm_type;
            union_type->llvm_di_type = g->builtin_types.entry_void->llvm_di_type;
        } else {
            union_type->llvm_type = get_llvm_type(g, tag_type);
            union_type->llvm_di_type = get_llvm_di_type(g, tag_type);
        }
>>>>>>> 1b19c28c
        union_type->data.unionation.resolve_status = ResolveStatusLLVMFull;
        return;
    }

    Scope *scope = &union_type->data.unionation.decls_scope->base;
    ZigType *import = get_scope_import(scope);
    AstNode *decl_node = union_type->data.unionation.decl_node;

    if (union_type->data.unionation.resolve_status < ResolveStatusLLVMFwdDecl) {
        union_type->llvm_type = LLVMStructCreateNamed(LLVMGetGlobalContext(), buf_ptr(&union_type->name));
        size_t line = decl_node ? decl_node->line : 0;
        unsigned dwarf_kind = ZigLLVMTag_DW_structure_type();
        union_type->llvm_di_type = ZigLLVMCreateReplaceableCompositeType(g->dbuilder,
            dwarf_kind, buf_ptr(&union_type->name),
            ZigLLVMFileToScope(import->data.structure.root_struct->di_file),
            import->data.structure.root_struct->di_file, (unsigned)(line + 1));

        union_type->data.unionation.resolve_status = ResolveStatusLLVMFwdDecl;
        if (ResolveStatusLLVMFwdDecl >= wanted_resolve_status) return;
    }

    ZigLLVMDIType **union_inner_di_types = allocate<ZigLLVMDIType*>(gen_field_count);
    uint32_t field_count = union_type->data.unionation.src_field_count;
    for (uint32_t i = 0; i < field_count; i += 1) {
        TypeUnionField *union_field = &union_type->data.unionation.fields[i];
        if (!type_has_bits(union_field->type_entry))
            continue;

        ZigLLVMDIType *field_di_type = get_llvm_di_type(g, union_field->type_entry);
        if (union_type->data.unionation.resolve_status >= wanted_resolve_status) return;

        uint64_t store_size_in_bits = union_field->type_entry->size_in_bits;
        uint64_t abi_align_in_bits = 8*union_field->type_entry->abi_align;
        AstNode *field_node = decl_node->data.container_decl.fields.at(i);
        union_inner_di_types[union_field->gen_index] = ZigLLVMCreateDebugMemberType(g->dbuilder,
                ZigLLVMTypeToScope(union_type->llvm_di_type), buf_ptr(union_field->enum_field->name),
                import->data.structure.root_struct->di_file, (unsigned)(field_node->line + 1),
                store_size_in_bits,
                abi_align_in_bits,
                0,
                ZigLLVM_DIFlags_Zero, field_di_type);

    }

    if (tag_type == nullptr || !type_has_bits(tag_type)) {
        assert(most_aligned_union_member != nullptr);

        size_t padding_bytes = union_type->data.unionation.union_abi_size - most_aligned_union_member->type_entry->abi_size;
        if (padding_bytes > 0) {
            ZigType *u8_type = get_int_type(g, false, 8);
            ZigType *padding_array = get_array_type(g, u8_type, padding_bytes);
            LLVMTypeRef union_element_types[] = {
                most_aligned_union_member->type_entry->llvm_type,
                get_llvm_type(g, padding_array),
            };
            LLVMStructSetBody(union_type->llvm_type, union_element_types, 2, false);
        } else {
            LLVMStructSetBody(union_type->llvm_type, &most_aligned_union_member->type_entry->llvm_type, 1, false);
        }
        union_type->data.unionation.union_llvm_type = union_type->llvm_type;
        union_type->data.unionation.gen_tag_index = SIZE_MAX;
        union_type->data.unionation.gen_union_index = SIZE_MAX;

        // create debug type for union
        ZigLLVMDIType *replacement_di_type = ZigLLVMCreateDebugUnionType(g->dbuilder,
            ZigLLVMFileToScope(import->data.structure.root_struct->di_file), buf_ptr(&union_type->name),
            import->data.structure.root_struct->di_file, (unsigned)(decl_node->line + 1),
            union_type->data.unionation.union_abi_size * 8,
            most_aligned_union_member->align * 8,
            ZigLLVM_DIFlags_Zero, union_inner_di_types,
            gen_field_count, 0, "");

        ZigLLVMReplaceTemporary(g->dbuilder, union_type->llvm_di_type, replacement_di_type);
        union_type->llvm_di_type = replacement_di_type;
        union_type->data.unionation.resolve_status = ResolveStatusLLVMFull;
        return;
    }

    LLVMTypeRef union_type_ref;
    size_t padding_bytes = union_type->data.unionation.union_abi_size - most_aligned_union_member->type_entry->abi_size;
    if (padding_bytes == 0) {
        union_type_ref = get_llvm_type(g, most_aligned_union_member->type_entry);
    } else {
        ZigType *u8_type = get_int_type(g, false, 8);
        ZigType *padding_array = get_array_type(g, u8_type, padding_bytes);
        LLVMTypeRef union_element_types[] = {
            get_llvm_type(g, most_aligned_union_member->type_entry),
            get_llvm_type(g, padding_array),
        };
        union_type_ref = LLVMStructType(union_element_types, 2, false);
    }
    union_type->data.unionation.union_llvm_type = union_type_ref;

    LLVMTypeRef root_struct_element_types[2];
    root_struct_element_types[union_type->data.unionation.gen_tag_index] = get_llvm_type(g, tag_type);
    root_struct_element_types[union_type->data.unionation.gen_union_index] = union_type_ref;
    LLVMStructSetBody(union_type->llvm_type, root_struct_element_types, 2, false);

    // create debug type for union
    ZigLLVMDIType *union_di_type = ZigLLVMCreateDebugUnionType(g->dbuilder,
            ZigLLVMTypeToScope(union_type->llvm_di_type), "AnonUnion",
            import->data.structure.root_struct->di_file, (unsigned)(decl_node->line + 1),
            most_aligned_union_member->type_entry->size_in_bits, 8*most_aligned_union_member->align,
            ZigLLVM_DIFlags_Zero, union_inner_di_types, gen_field_count, 0, "");

    uint64_t union_offset_in_bits = 8*LLVMOffsetOfElement(g->target_data_ref, union_type->llvm_type,
            union_type->data.unionation.gen_union_index);
    uint64_t tag_offset_in_bits = 8*LLVMOffsetOfElement(g->target_data_ref, union_type->llvm_type,
            union_type->data.unionation.gen_tag_index);

    ZigLLVMDIType *union_member_di_type = ZigLLVMCreateDebugMemberType(g->dbuilder,
            ZigLLVMTypeToScope(union_type->llvm_di_type), "payload",
            import->data.structure.root_struct->di_file, (unsigned)(decl_node->line + 1),
            most_aligned_union_member->type_entry->size_in_bits,
            8*most_aligned_union_member->align,
            union_offset_in_bits,
            ZigLLVM_DIFlags_Zero, union_di_type);

    uint64_t tag_debug_size_in_bits = tag_type->size_in_bits;
    uint64_t tag_debug_align_in_bits = 8*tag_type->abi_align;

    ZigLLVMDIType *tag_member_di_type = ZigLLVMCreateDebugMemberType(g->dbuilder,
            ZigLLVMTypeToScope(union_type->llvm_di_type), "tag",
            import->data.structure.root_struct->di_file, (unsigned)(decl_node->line + 1),
            tag_debug_size_in_bits,
            tag_debug_align_in_bits,
            tag_offset_in_bits,
            ZigLLVM_DIFlags_Zero, get_llvm_di_type(g, tag_type));

    ZigLLVMDIType *di_root_members[2];
    di_root_members[union_type->data.unionation.gen_tag_index] = tag_member_di_type;
    di_root_members[union_type->data.unionation.gen_union_index] = union_member_di_type;

    uint64_t debug_size_in_bits = union_type->size_in_bits;
    uint64_t debug_align_in_bits = 8*union_type->abi_align;
    ZigLLVMDIType *replacement_di_type = ZigLLVMCreateDebugStructType(g->dbuilder,
            ZigLLVMFileToScope(import->data.structure.root_struct->di_file),
            buf_ptr(&union_type->name),
            import->data.structure.root_struct->di_file, (unsigned)(decl_node->line + 1),
            debug_size_in_bits,
            debug_align_in_bits,
            ZigLLVM_DIFlags_Zero, nullptr, di_root_members, 2, 0, nullptr, "");

    ZigLLVMReplaceTemporary(g->dbuilder, union_type->llvm_di_type, replacement_di_type);
    union_type->llvm_di_type = replacement_di_type;
    union_type->data.unionation.resolve_status = ResolveStatusLLVMFull;
}

static void resolve_llvm_types_pointer(CodeGen *g, ZigType *type, ResolveStatus wanted_resolve_status) {
    if (type->llvm_di_type != nullptr) return;

    if (resolve_pointer_zero_bits(g, type) != ErrorNone)
        zig_unreachable();

    if (!type_has_bits(type)) {
        type->llvm_type = g->builtin_types.entry_void->llvm_type;
        type->llvm_di_type = g->builtin_types.entry_void->llvm_di_type;
        return;
    }

    ZigType *elem_type = type->data.pointer.child_type;

    if (type->data.pointer.is_const || type->data.pointer.is_volatile ||
        type->data.pointer.explicit_alignment != 0 || type->data.pointer.ptr_len != PtrLenSingle ||
        type->data.pointer.bit_offset_in_host != 0 || type->data.pointer.allow_zero)
    {
        ZigType *peer_type = get_pointer_to_type_extra(g, elem_type, false, false,
                PtrLenSingle, 0, 0, type->data.pointer.host_int_bytes, false);
        type->llvm_type = get_llvm_type(g, peer_type);
        type->llvm_di_type = get_llvm_di_type(g, peer_type);
        return;
    }

    if (type->data.pointer.host_int_bytes == 0) {
        assertNoError(type_resolve(g, elem_type, ResolveStatusLLVMFwdDecl));
        type->llvm_type = LLVMPointerType(elem_type->llvm_type, 0);
        uint64_t debug_size_in_bits = 8*get_store_size_bytes(type->size_in_bits);
        uint64_t debug_align_in_bits = 8*type->abi_align;
        type->llvm_di_type = ZigLLVMCreateDebugPointerType(g->dbuilder, elem_type->llvm_di_type,
                debug_size_in_bits, debug_align_in_bits, buf_ptr(&type->name));
        assertNoError(type_resolve(g, elem_type, wanted_resolve_status));
    } else {
        ZigType *host_int_type = get_int_type(g, false, type->data.pointer.host_int_bytes * 8);
        LLVMTypeRef host_int_llvm_type = get_llvm_type(g, host_int_type);
        type->llvm_type = LLVMPointerType(host_int_llvm_type, 0);
        uint64_t debug_size_in_bits = 8*LLVMStoreSizeOfType(g->target_data_ref, host_int_llvm_type);
        uint64_t debug_align_in_bits = 8*LLVMABIAlignmentOfType(g->target_data_ref, host_int_llvm_type);
        type->llvm_di_type = ZigLLVMCreateDebugPointerType(g->dbuilder, get_llvm_di_type(g, host_int_type),
                debug_size_in_bits, debug_align_in_bits, buf_ptr(&type->name));
    }
}

static void resolve_llvm_types_integer(CodeGen *g, ZigType *type) {
    if (type->llvm_di_type != nullptr) return;

    if (!type_has_bits(type)) {
        type->llvm_type = g->builtin_types.entry_void->llvm_type;
        type->llvm_di_type = g->builtin_types.entry_void->llvm_di_type;
        return;
    }

    unsigned dwarf_tag;
    if (type->data.integral.is_signed) {
        if (type->size_in_bits == 8) {
            dwarf_tag = ZigLLVMEncoding_DW_ATE_signed_char();
        } else {
            dwarf_tag = ZigLLVMEncoding_DW_ATE_signed();
        }
    } else {
        if (type->size_in_bits == 8) {
            dwarf_tag = ZigLLVMEncoding_DW_ATE_unsigned_char();
        } else {
            dwarf_tag = ZigLLVMEncoding_DW_ATE_unsigned();
        }
    }

    type->llvm_di_type = ZigLLVMCreateDebugBasicType(g->dbuilder, buf_ptr(&type->name), type->size_in_bits, dwarf_tag);
    type->llvm_type = LLVMIntType(type->size_in_bits);
}

static void resolve_llvm_types_optional(CodeGen *g, ZigType *type, ResolveStatus wanted_resolve_status) {
    assert(type->id == ZigTypeIdOptional);
    assert(type->data.maybe.resolve_status != ResolveStatusInvalid);
    assert(type->data.maybe.resolve_status >= ResolveStatusSizeKnown);
    if (type->data.maybe.resolve_status >= wanted_resolve_status) return;

    LLVMTypeRef bool_llvm_type = get_llvm_type(g, g->builtin_types.entry_bool);
    ZigLLVMDIType *bool_llvm_di_type = get_llvm_di_type(g, g->builtin_types.entry_bool);

    ZigType *child_type = type->data.maybe.child_type;
    if (!type_has_bits(child_type)) {
        type->llvm_type = bool_llvm_type;
        type->llvm_di_type = bool_llvm_di_type;
        type->data.maybe.resolve_status = ResolveStatusLLVMFull;
        return;
    }

    if (type_is_nonnull_ptr(child_type) || child_type->id == ZigTypeIdErrorSet) {
        type->llvm_type = get_llvm_type(g, child_type);
        type->llvm_di_type = get_llvm_di_type(g, child_type);
        type->data.maybe.resolve_status = ResolveStatusLLVMFull;
        return;
    }

    ZigLLVMDIScope *compile_unit_scope = ZigLLVMCompileUnitToScope(g->compile_unit);
    ZigLLVMDIFile *di_file = nullptr;
    unsigned line = 0;

    if (type->data.maybe.resolve_status < ResolveStatusLLVMFwdDecl) {
        type->llvm_type = LLVMStructCreateNamed(LLVMGetGlobalContext(), buf_ptr(&type->name));
        unsigned dwarf_kind = ZigLLVMTag_DW_structure_type();
        type->llvm_di_type = ZigLLVMCreateReplaceableCompositeType(g->dbuilder,
            dwarf_kind, buf_ptr(&type->name),
            compile_unit_scope, di_file, line);

        type->data.maybe.resolve_status = ResolveStatusLLVMFwdDecl;
        if (ResolveStatusLLVMFwdDecl >= wanted_resolve_status) return;
    }

    LLVMTypeRef child_llvm_type = get_llvm_type(g, child_type);
    ZigLLVMDIType *child_llvm_di_type = get_llvm_di_type(g, child_type);
    if (type->data.maybe.resolve_status >= wanted_resolve_status) return;

    LLVMTypeRef elem_types[] = {
        get_llvm_type(g, child_type),
        LLVMInt1Type(),
    };
    LLVMStructSetBody(type->llvm_type, elem_types, 2, false);

    uint64_t val_debug_size_in_bits = 8*LLVMStoreSizeOfType(g->target_data_ref, child_llvm_type);
    uint64_t val_debug_align_in_bits = 8*LLVMABISizeOfType(g->target_data_ref, child_llvm_type);
    uint64_t val_offset_in_bits = 8*LLVMOffsetOfElement(g->target_data_ref, type->llvm_type, 0);

    uint64_t maybe_debug_size_in_bits = 8*LLVMStoreSizeOfType(g->target_data_ref, bool_llvm_type);
    uint64_t maybe_debug_align_in_bits = 8*LLVMABISizeOfType(g->target_data_ref, bool_llvm_type);
    uint64_t maybe_offset_in_bits = 8*LLVMOffsetOfElement(g->target_data_ref, type->llvm_type, 1);

    uint64_t debug_size_in_bits = 8*LLVMStoreSizeOfType(g->target_data_ref, type->llvm_type);
    uint64_t debug_align_in_bits = 8*LLVMABISizeOfType(g->target_data_ref, type->llvm_type);

    ZigLLVMDIType *di_element_types[] = {
        ZigLLVMCreateDebugMemberType(g->dbuilder, ZigLLVMTypeToScope(type->llvm_di_type),
                "val", di_file, line,
                val_debug_size_in_bits,
                val_debug_align_in_bits,
                val_offset_in_bits,
                ZigLLVM_DIFlags_Zero, child_llvm_di_type),
        ZigLLVMCreateDebugMemberType(g->dbuilder, ZigLLVMTypeToScope(type->llvm_di_type),
                "maybe", di_file, line,
                maybe_debug_size_in_bits,
                maybe_debug_align_in_bits,
                maybe_offset_in_bits,
                ZigLLVM_DIFlags_Zero, bool_llvm_di_type),
    };
    ZigLLVMDIType *replacement_di_type = ZigLLVMCreateDebugStructType(g->dbuilder,
            compile_unit_scope,
            buf_ptr(&type->name),
            di_file, line, debug_size_in_bits, debug_align_in_bits, ZigLLVM_DIFlags_Zero,
            nullptr, di_element_types, 2, 0, nullptr, "");

    ZigLLVMReplaceTemporary(g->dbuilder, type->llvm_di_type, replacement_di_type);
    type->llvm_di_type = replacement_di_type;
    type->data.maybe.resolve_status = ResolveStatusLLVMFull;
}

static void resolve_llvm_types_error_union(CodeGen *g, ZigType *type) {
    if (type->llvm_di_type != nullptr) return;

    ZigType *payload_type = type->data.error_union.payload_type;
    ZigType *err_set_type = type->data.error_union.err_set_type;

    if (!type_has_bits(payload_type)) {
        assert(type_has_bits(err_set_type));
        type->llvm_type = get_llvm_type(g, err_set_type);
        type->llvm_di_type = get_llvm_di_type(g, err_set_type);
    } else if (!type_has_bits(err_set_type)) {
        type->llvm_type = get_llvm_type(g, payload_type);
        type->llvm_di_type = get_llvm_di_type(g, payload_type);
    } else {
        LLVMTypeRef err_set_llvm_type = get_llvm_type(g, err_set_type);
        LLVMTypeRef payload_llvm_type = get_llvm_type(g, payload_type);
        LLVMTypeRef elem_types[3];
        elem_types[err_union_err_index] = err_set_llvm_type;
        elem_types[err_union_payload_index] = payload_llvm_type;

        type->llvm_type = LLVMStructType(elem_types, 2, false);
        if (LLVMABISizeOfType(g->target_data_ref, type->llvm_type) != type->abi_size) {
            // we need to do our own padding
            type->data.error_union.pad_llvm_type = LLVMArrayType(LLVMInt8Type(), type->data.error_union.pad_bytes);
            elem_types[2] = type->data.error_union.pad_llvm_type;
            type->llvm_type = LLVMStructType(elem_types, 3, false);
        }

        ZigLLVMDIScope *compile_unit_scope = ZigLLVMCompileUnitToScope(g->compile_unit);
        ZigLLVMDIFile *di_file = nullptr;
        unsigned line = 0;
        type->llvm_di_type = ZigLLVMCreateReplaceableCompositeType(g->dbuilder,
            ZigLLVMTag_DW_structure_type(), buf_ptr(&type->name),
            compile_unit_scope, di_file, line);

        uint64_t tag_debug_size_in_bits = 8*LLVMStoreSizeOfType(g->target_data_ref, err_set_llvm_type);
        uint64_t tag_debug_align_in_bits = 8*LLVMABISizeOfType(g->target_data_ref, err_set_llvm_type);
        uint64_t tag_offset_in_bits = 8*LLVMOffsetOfElement(g->target_data_ref, type->llvm_type, err_union_err_index);

        uint64_t value_debug_size_in_bits = 8*LLVMStoreSizeOfType(g->target_data_ref, payload_llvm_type);
        uint64_t value_debug_align_in_bits = 8*LLVMABISizeOfType(g->target_data_ref, payload_llvm_type);
        uint64_t value_offset_in_bits = 8*LLVMOffsetOfElement(g->target_data_ref, type->llvm_type,
                err_union_payload_index);

        uint64_t debug_size_in_bits = 8*LLVMStoreSizeOfType(g->target_data_ref, type->llvm_type);
        uint64_t debug_align_in_bits = 8*LLVMABISizeOfType(g->target_data_ref, type->llvm_type);

        ZigLLVMDIType *di_element_types[2];
        di_element_types[err_union_err_index] = ZigLLVMCreateDebugMemberType(g->dbuilder,
                ZigLLVMTypeToScope(type->llvm_di_type),
                    "tag", di_file, line,
                    tag_debug_size_in_bits,
                    tag_debug_align_in_bits,
                    tag_offset_in_bits,
                    ZigLLVM_DIFlags_Zero, get_llvm_di_type(g, err_set_type));
        di_element_types[err_union_payload_index] = ZigLLVMCreateDebugMemberType(g->dbuilder,
                ZigLLVMTypeToScope(type->llvm_di_type),
                    "value", di_file, line,
                    value_debug_size_in_bits,
                    value_debug_align_in_bits,
                    value_offset_in_bits,
                    ZigLLVM_DIFlags_Zero, get_llvm_di_type(g, payload_type));

        ZigLLVMDIType *replacement_di_type = ZigLLVMCreateDebugStructType(g->dbuilder,
                compile_unit_scope,
                buf_ptr(&type->name),
                di_file, line,
                debug_size_in_bits,
                debug_align_in_bits,
                ZigLLVM_DIFlags_Zero,
                nullptr, di_element_types, 2, 0, nullptr, "");

        ZigLLVMReplaceTemporary(g->dbuilder, type->llvm_di_type, replacement_di_type);
        type->llvm_di_type = replacement_di_type;
    }
}

static void resolve_llvm_types_array(CodeGen *g, ZigType *type) {
    if (type->llvm_di_type != nullptr) return;

    if (!type_has_bits(type)) {
        type->llvm_type = g->builtin_types.entry_void->llvm_type;
        type->llvm_di_type = g->builtin_types.entry_void->llvm_di_type;
        return;
    }

    ZigType *elem_type = type->data.array.child_type;

    // TODO https://github.com/ziglang/zig/issues/1424
    type->llvm_type = LLVMArrayType(get_llvm_type(g, elem_type), (unsigned)type->data.array.len);

    uint64_t debug_size_in_bits = 8*LLVMStoreSizeOfType(g->target_data_ref, type->llvm_type);
    uint64_t debug_align_in_bits = 8*LLVMABISizeOfType(g->target_data_ref, type->llvm_type);

    type->llvm_di_type = ZigLLVMCreateDebugArrayType(g->dbuilder, debug_size_in_bits,
            debug_align_in_bits, get_llvm_di_type(g, elem_type), (int)type->data.array.len);
}

static void resolve_llvm_types_fn_type(CodeGen *g, ZigType *fn_type) {
    if (fn_type->llvm_di_type != nullptr) return;

    FnTypeId *fn_type_id = &fn_type->data.fn.fn_type_id;
    bool first_arg_return = want_first_arg_sret(g, fn_type_id);
    bool is_async = fn_type_id->cc == CallingConventionAsync;
    bool is_c_abi = fn_type_id->cc == CallingConventionC;
    bool prefix_arg_error_return_trace = g->have_err_ret_tracing && fn_type_can_fail(fn_type_id);
    // +1 for maybe making the first argument the return value
    // +1 for maybe first argument the error return trace
    // +2 for maybe arguments async allocator and error code pointer
    ZigList<LLVMTypeRef> gen_param_types = {};
    // +1 because 0 is the return type and
    // +1 for maybe making first arg ret val and
    // +1 for maybe first argument the error return trace
    // +2 for maybe arguments async allocator and error code pointer
    ZigList<ZigLLVMDIType *> param_di_types = {};
    ZigType *gen_return_type;
    if (is_async) {
        gen_return_type = g->builtin_types.entry_void;
        param_di_types.append(get_llvm_di_type(g, gen_return_type));
    } else if (!type_has_bits(fn_type_id->return_type)) {
        gen_return_type = g->builtin_types.entry_void;
        param_di_types.append(get_llvm_di_type(g, gen_return_type));
    } else if (first_arg_return) {
        gen_return_type = g->builtin_types.entry_void;
        param_di_types.append(get_llvm_di_type(g, gen_return_type));
        ZigType *gen_type = get_pointer_to_type(g, fn_type_id->return_type, false);
        gen_param_types.append(get_llvm_type(g, gen_type));
        param_di_types.append(get_llvm_di_type(g, gen_type));
    } else {
        gen_return_type = fn_type_id->return_type;
        param_di_types.append(get_llvm_di_type(g, gen_return_type));
    }
    fn_type->data.fn.gen_return_type = gen_return_type;

    if (prefix_arg_error_return_trace && !is_async) {
        ZigType *gen_type = get_pointer_to_type(g, get_stack_trace_type(g), false);
        gen_param_types.append(get_llvm_type(g, gen_type));
        param_di_types.append(get_llvm_di_type(g, gen_type));
    }
    if (is_async) {
        fn_type->data.fn.gen_param_info = allocate<FnGenParamInfo>(2);

        ZigType *frame_type = get_any_frame_type(g, fn_type_id->return_type);
        gen_param_types.append(get_llvm_type(g, frame_type));
        param_di_types.append(get_llvm_di_type(g, frame_type));

        fn_type->data.fn.gen_param_info[0].src_index = 0;
        fn_type->data.fn.gen_param_info[0].gen_index = 0;
        fn_type->data.fn.gen_param_info[0].type = frame_type;

        gen_param_types.append(get_llvm_type(g, g->builtin_types.entry_usize));
        param_di_types.append(get_llvm_di_type(g, g->builtin_types.entry_usize));

        fn_type->data.fn.gen_param_info[1].src_index = 1;
        fn_type->data.fn.gen_param_info[1].gen_index = 1;
        fn_type->data.fn.gen_param_info[1].type = g->builtin_types.entry_usize;
    } else {
        fn_type->data.fn.gen_param_info = allocate<FnGenParamInfo>(fn_type_id->param_count);
        for (size_t i = 0; i < fn_type_id->param_count; i += 1) {
            FnTypeParamInfo *src_param_info = &fn_type->data.fn.fn_type_id.param_info[i];
            ZigType *type_entry = src_param_info->type;
            FnGenParamInfo *gen_param_info = &fn_type->data.fn.gen_param_info[i];

            gen_param_info->src_index = i;
            gen_param_info->gen_index = SIZE_MAX;

            if (is_c_abi || !type_has_bits(type_entry))
                continue;

            ZigType *gen_type;
            if (handle_is_ptr(type_entry)) {
                gen_type = get_pointer_to_type(g, type_entry, true);
                gen_param_info->is_byval = true;
            } else {
                gen_type = type_entry;
            }
            gen_param_info->gen_index = gen_param_types.length;
            gen_param_info->type = gen_type;
            gen_param_types.append(get_llvm_type(g, gen_type));

            param_di_types.append(get_llvm_di_type(g, gen_type));
        }
    }

    if (is_c_abi) {
        FnWalk fn_walk = {};
        fn_walk.id = FnWalkIdTypes;
        fn_walk.data.types.param_di_types = &param_di_types;
        fn_walk.data.types.gen_param_types = &gen_param_types;
        walk_function_params(g, fn_type, &fn_walk);
    }

    fn_type->data.fn.gen_param_count = gen_param_types.length;

    for (size_t i = 0; i < gen_param_types.length; i += 1) {
        assert(gen_param_types.items[i] != nullptr);
    }

    fn_type->data.fn.raw_type_ref = LLVMFunctionType(get_llvm_type(g, gen_return_type),
            gen_param_types.items, (unsigned int)gen_param_types.length, fn_type_id->is_var_args);
    fn_type->llvm_type = LLVMPointerType(fn_type->data.fn.raw_type_ref, 0);
    fn_type->data.fn.raw_di_type = ZigLLVMCreateSubroutineType(g->dbuilder, param_di_types.items, (int)param_di_types.length, 0);
    fn_type->llvm_di_type = ZigLLVMCreateDebugPointerType(g->dbuilder, fn_type->data.fn.raw_di_type,
            LLVMStoreSizeOfType(g->target_data_ref, fn_type->llvm_type),
            LLVMABIAlignmentOfType(g->target_data_ref, fn_type->llvm_type), "");
}

void resolve_llvm_types_fn(CodeGen *g, ZigFn *fn) {
    Error err;
    if (fn->raw_di_type != nullptr) return;

    ZigType *fn_type = fn->type_entry;
    if (!fn_is_async(fn)) {
        resolve_llvm_types_fn_type(g, fn_type);
        fn->raw_type_ref = fn_type->data.fn.raw_type_ref;
        fn->raw_di_type = fn_type->data.fn.raw_di_type;
        return;
    }

    ZigType *gen_return_type = g->builtin_types.entry_void;
    ZigList<ZigLLVMDIType *> param_di_types = {};
    ZigList<LLVMTypeRef> gen_param_types = {};
    // first "parameter" is return value
    param_di_types.append(get_llvm_di_type(g, gen_return_type));

    ZigType *frame_type = get_fn_frame_type(g, fn);
    ZigType *ptr_type = get_pointer_to_type(g, frame_type, false);
    if ((err = type_resolve(g, ptr_type, ResolveStatusLLVMFwdDecl)))
        zig_unreachable();
    gen_param_types.append(ptr_type->llvm_type);
    param_di_types.append(ptr_type->llvm_di_type);

    // this parameter is used to pass the result pointer when await completes
    gen_param_types.append(get_llvm_type(g, g->builtin_types.entry_usize));
    param_di_types.append(get_llvm_di_type(g, g->builtin_types.entry_usize));

    fn->raw_type_ref = LLVMFunctionType(get_llvm_type(g, gen_return_type),
            gen_param_types.items, gen_param_types.length, false);
    fn->raw_di_type = ZigLLVMCreateSubroutineType(g->dbuilder, param_di_types.items, (int)param_di_types.length, 0);
}

static void resolve_llvm_types_anyerror(CodeGen *g) {
    ZigType *entry = g->builtin_types.entry_global_error_set;
    entry->llvm_type = get_llvm_type(g, g->err_tag_type);
    ZigList<ZigLLVMDIEnumerator *> err_enumerators = {};
    // reserve index 0 to indicate no error
    err_enumerators.append(ZigLLVMCreateDebugEnumerator(g->dbuilder, "(none)", 0));
    for (size_t i = 1; i < g->errors_by_index.length; i += 1) {
        ErrorTableEntry *error_entry = g->errors_by_index.at(i);
        err_enumerators.append(ZigLLVMCreateDebugEnumerator(g->dbuilder, buf_ptr(&error_entry->name), i));
    }

    // create debug type for error sets
    uint64_t tag_debug_size_in_bits = g->err_tag_type->size_in_bits;
    uint64_t tag_debug_align_in_bits = 8*g->err_tag_type->abi_align;
    ZigLLVMDIFile *err_set_di_file = nullptr;
    entry->llvm_di_type = ZigLLVMCreateDebugEnumerationType(g->dbuilder,
            ZigLLVMCompileUnitToScope(g->compile_unit), buf_ptr(&entry->name),
            err_set_di_file, 0,
            tag_debug_size_in_bits,
            tag_debug_align_in_bits,
            err_enumerators.items, err_enumerators.length,
            get_llvm_di_type(g, g->err_tag_type), "");
}

static void resolve_llvm_types_async_frame(CodeGen *g, ZigType *frame_type, ResolveStatus wanted_resolve_status) {
    Error err;
    if ((err = type_resolve(g, frame_type, ResolveStatusSizeKnown)))
        zig_unreachable();

    ZigType *passed_frame_type = fn_is_async(frame_type->data.frame.fn) ? frame_type : nullptr;
    resolve_llvm_types_struct(g, frame_type->data.frame.locals_struct, wanted_resolve_status, passed_frame_type);
    frame_type->llvm_type = frame_type->data.frame.locals_struct->llvm_type;
    frame_type->llvm_di_type = frame_type->data.frame.locals_struct->llvm_di_type;
}

static void resolve_llvm_types_any_frame(CodeGen *g, ZigType *any_frame_type, ResolveStatus wanted_resolve_status) {
    if (any_frame_type->llvm_di_type != nullptr) return;

    Buf *name = buf_sprintf("(%s header)", buf_ptr(&any_frame_type->name));
    LLVMTypeRef frame_header_type = LLVMStructCreateNamed(LLVMGetGlobalContext(), buf_ptr(name));
    any_frame_type->llvm_type = LLVMPointerType(frame_header_type, 0);

    unsigned dwarf_kind = ZigLLVMTag_DW_structure_type();
    ZigLLVMDIFile *di_file = nullptr;
    ZigLLVMDIScope *di_scope = ZigLLVMCompileUnitToScope(g->compile_unit);
    unsigned line = 0;
    ZigLLVMDIType *frame_header_di_type = ZigLLVMCreateReplaceableCompositeType(g->dbuilder,
        dwarf_kind, buf_ptr(name), di_scope, di_file, line);
    any_frame_type->llvm_di_type = ZigLLVMCreateDebugPointerType(g->dbuilder, frame_header_di_type,
            8*g->pointer_size_bytes, 8*g->builtin_types.entry_usize->abi_align, buf_ptr(&any_frame_type->name));

    LLVMTypeRef llvm_void = LLVMVoidType();
    LLVMTypeRef arg_types[] = {any_frame_type->llvm_type, g->builtin_types.entry_usize->llvm_type};
    LLVMTypeRef fn_type = LLVMFunctionType(llvm_void, arg_types, 2, false);
    LLVMTypeRef usize_type_ref = get_llvm_type(g, g->builtin_types.entry_usize);
    ZigLLVMDIType *usize_di_type = get_llvm_di_type(g, g->builtin_types.entry_usize);
    ZigLLVMDIScope *compile_unit_scope = ZigLLVMCompileUnitToScope(g->compile_unit);

    ZigType *result_type = any_frame_type->data.any_frame.result_type;
    ZigType *ptr_result_type = (result_type == nullptr) ? nullptr : get_pointer_to_type(g, result_type, false);
    LLVMTypeRef ptr_fn_llvm_type = LLVMPointerType(fn_type, 0);
    if (result_type == nullptr) {
        g->anyframe_fn_type = ptr_fn_llvm_type;
    }

    ZigList<LLVMTypeRef> field_types = {};
    ZigList<ZigLLVMDIType *> di_element_types = {};

    // label (grep this): [fn_frame_struct_layout]
    field_types.append(ptr_fn_llvm_type); // fn_ptr
    field_types.append(usize_type_ref); // resume_index
    field_types.append(usize_type_ref); // awaiter

    bool have_result_type = result_type != nullptr && type_has_bits(result_type);
    if (have_result_type) {
        field_types.append(get_llvm_type(g, ptr_result_type)); // result_ptr_callee
        field_types.append(get_llvm_type(g, ptr_result_type)); // result_ptr_awaiter
        field_types.append(get_llvm_type(g, result_type)); // result
        if (codegen_fn_has_err_ret_tracing_arg(g, result_type)) {
            ZigType *ptr_stack_trace = get_pointer_to_type(g, get_stack_trace_type(g), false);
            field_types.append(get_llvm_type(g, ptr_stack_trace)); // ptr_stack_trace_callee
            field_types.append(get_llvm_type(g, ptr_stack_trace)); // ptr_stack_trace_awaiter
        }
    }
    LLVMStructSetBody(frame_header_type, field_types.items, field_types.length, false);

    di_element_types.append(
        ZigLLVMCreateDebugMemberType(g->dbuilder,
            ZigLLVMTypeToScope(any_frame_type->llvm_di_type), "fn_ptr",
            di_file, line,
            8*LLVMABISizeOfType(g->target_data_ref, field_types.at(di_element_types.length)),
            8*LLVMABIAlignmentOfType(g->target_data_ref, field_types.at(di_element_types.length)),
            8*LLVMOffsetOfElement(g->target_data_ref, frame_header_type, di_element_types.length),
            ZigLLVM_DIFlags_Zero, usize_di_type));
    di_element_types.append(
        ZigLLVMCreateDebugMemberType(g->dbuilder,
            ZigLLVMTypeToScope(any_frame_type->llvm_di_type), "resume_index",
            di_file, line,
            8*LLVMABISizeOfType(g->target_data_ref, field_types.at(di_element_types.length)),
            8*LLVMABIAlignmentOfType(g->target_data_ref, field_types.at(di_element_types.length)),
            8*LLVMOffsetOfElement(g->target_data_ref, frame_header_type, di_element_types.length),
            ZigLLVM_DIFlags_Zero, usize_di_type));
    di_element_types.append(
        ZigLLVMCreateDebugMemberType(g->dbuilder,
            ZigLLVMTypeToScope(any_frame_type->llvm_di_type), "awaiter",
            di_file, line,
            8*LLVMABISizeOfType(g->target_data_ref, field_types.at(di_element_types.length)),
            8*LLVMABIAlignmentOfType(g->target_data_ref, field_types.at(di_element_types.length)),
            8*LLVMOffsetOfElement(g->target_data_ref, frame_header_type, di_element_types.length),
            ZigLLVM_DIFlags_Zero, usize_di_type));

    if (have_result_type) {
        di_element_types.append(
            ZigLLVMCreateDebugMemberType(g->dbuilder,
                ZigLLVMTypeToScope(any_frame_type->llvm_di_type), "result_ptr_callee",
                di_file, line,
                8*LLVMABISizeOfType(g->target_data_ref, field_types.at(di_element_types.length)),
                8*LLVMABIAlignmentOfType(g->target_data_ref, field_types.at(di_element_types.length)),
                8*LLVMOffsetOfElement(g->target_data_ref, frame_header_type, di_element_types.length),
                ZigLLVM_DIFlags_Zero, get_llvm_di_type(g, ptr_result_type)));
        di_element_types.append(
            ZigLLVMCreateDebugMemberType(g->dbuilder,
                ZigLLVMTypeToScope(any_frame_type->llvm_di_type), "result_ptr_awaiter",
                di_file, line,
                8*LLVMABISizeOfType(g->target_data_ref, field_types.at(di_element_types.length)),
                8*LLVMABIAlignmentOfType(g->target_data_ref, field_types.at(di_element_types.length)),
                8*LLVMOffsetOfElement(g->target_data_ref, frame_header_type, di_element_types.length),
                ZigLLVM_DIFlags_Zero, get_llvm_di_type(g, ptr_result_type)));
        di_element_types.append(
            ZigLLVMCreateDebugMemberType(g->dbuilder,
                ZigLLVMTypeToScope(any_frame_type->llvm_di_type), "result",
                di_file, line,
                8*LLVMABISizeOfType(g->target_data_ref, field_types.at(di_element_types.length)),
                8*LLVMABIAlignmentOfType(g->target_data_ref, field_types.at(di_element_types.length)),
                8*LLVMOffsetOfElement(g->target_data_ref, frame_header_type, di_element_types.length),
                ZigLLVM_DIFlags_Zero, get_llvm_di_type(g, result_type)));

        if (codegen_fn_has_err_ret_tracing_arg(g, result_type)) {
            ZigType *ptr_stack_trace = get_pointer_to_type(g, get_stack_trace_type(g), false);
            di_element_types.append(
                ZigLLVMCreateDebugMemberType(g->dbuilder,
                    ZigLLVMTypeToScope(any_frame_type->llvm_di_type), "ptr_stack_trace_callee",
                    di_file, line,
                    8*LLVMABISizeOfType(g->target_data_ref, field_types.at(di_element_types.length)),
                    8*LLVMABIAlignmentOfType(g->target_data_ref, field_types.at(di_element_types.length)),
                    8*LLVMOffsetOfElement(g->target_data_ref, frame_header_type, di_element_types.length),
                    ZigLLVM_DIFlags_Zero, get_llvm_di_type(g, ptr_stack_trace)));
            di_element_types.append(
                ZigLLVMCreateDebugMemberType(g->dbuilder,
                    ZigLLVMTypeToScope(any_frame_type->llvm_di_type), "ptr_stack_trace_awaiter",
                    di_file, line,
                    8*LLVMABISizeOfType(g->target_data_ref, field_types.at(di_element_types.length)),
                    8*LLVMABIAlignmentOfType(g->target_data_ref, field_types.at(di_element_types.length)),
                    8*LLVMOffsetOfElement(g->target_data_ref, frame_header_type, di_element_types.length),
                    ZigLLVM_DIFlags_Zero, get_llvm_di_type(g, ptr_stack_trace)));
        }
    };

    ZigLLVMDIType *replacement_di_type = ZigLLVMCreateDebugStructType(g->dbuilder,
            compile_unit_scope, buf_ptr(name),
            di_file, line,
            8*LLVMABISizeOfType(g->target_data_ref, frame_header_type),
            8*LLVMABIAlignmentOfType(g->target_data_ref, frame_header_type),
            ZigLLVM_DIFlags_Zero,
            nullptr, di_element_types.items, di_element_types.length, 0, nullptr, "");

    ZigLLVMReplaceTemporary(g->dbuilder, frame_header_di_type, replacement_di_type);
}

static void resolve_llvm_types(CodeGen *g, ZigType *type, ResolveStatus wanted_resolve_status) {
    assert(wanted_resolve_status > ResolveStatusSizeKnown);
    switch (type->id) {
        case ZigTypeIdInvalid:
        case ZigTypeIdMetaType:
        case ZigTypeIdComptimeFloat:
        case ZigTypeIdComptimeInt:
        case ZigTypeIdEnumLiteral:
        case ZigTypeIdUndefined:
        case ZigTypeIdNull:
        case ZigTypeIdBoundFn:
        case ZigTypeIdArgTuple:
            zig_unreachable();
        case ZigTypeIdFloat:
        case ZigTypeIdOpaque:
        case ZigTypeIdVoid:
        case ZigTypeIdBool:
        case ZigTypeIdUnreachable:
            assert(type->llvm_di_type != nullptr);
            return;
        case ZigTypeIdStruct:
            if (type->data.structure.is_slice)
                return resolve_llvm_types_slice(g, type, wanted_resolve_status);
            else
                return resolve_llvm_types_struct(g, type, wanted_resolve_status, nullptr);
        case ZigTypeIdEnum:
            return resolve_llvm_types_enum(g, type, wanted_resolve_status);
        case ZigTypeIdUnion:
            return resolve_llvm_types_union(g, type, wanted_resolve_status);
        case ZigTypeIdPointer:
            return resolve_llvm_types_pointer(g, type, wanted_resolve_status);
        case ZigTypeIdInt:
            return resolve_llvm_types_integer(g, type);
        case ZigTypeIdOptional:
            return resolve_llvm_types_optional(g, type, wanted_resolve_status);
        case ZigTypeIdErrorUnion:
            return resolve_llvm_types_error_union(g, type);
        case ZigTypeIdArray:
            return resolve_llvm_types_array(g, type);
        case ZigTypeIdFn:
            return resolve_llvm_types_fn_type(g, type);
        case ZigTypeIdErrorSet: {
            if (type->llvm_di_type != nullptr) return;

            if (g->builtin_types.entry_global_error_set->llvm_type == nullptr) {
                resolve_llvm_types_anyerror(g);
            }
            type->llvm_type = g->builtin_types.entry_global_error_set->llvm_type;
            type->llvm_di_type = g->builtin_types.entry_global_error_set->llvm_di_type;
            return;
        }
        case ZigTypeIdVector: {
            if (type->llvm_di_type != nullptr) return;

            type->llvm_type = LLVMVectorType(get_llvm_type(g, type->data.vector.elem_type), type->data.vector.len);
            type->llvm_di_type = ZigLLVMDIBuilderCreateVectorType(g->dbuilder, type->size_in_bits,
                    type->abi_align, get_llvm_di_type(g, type->data.vector.elem_type), type->data.vector.len);
            return;
        }
        case ZigTypeIdFnFrame:
            return resolve_llvm_types_async_frame(g, type, wanted_resolve_status);
        case ZigTypeIdAnyFrame:
            return resolve_llvm_types_any_frame(g, type, wanted_resolve_status);
    }
    zig_unreachable();
}

LLVMTypeRef get_llvm_type(CodeGen *g, ZigType *type) {
    assertNoError(type_resolve(g, type, ResolveStatusLLVMFull));
    assert(type->abi_size == 0 || type->abi_size >= LLVMABISizeOfType(g->target_data_ref, type->llvm_type));
    assert(type->abi_align == 0 || type->abi_align >= LLVMABIAlignmentOfType(g->target_data_ref, type->llvm_type));
    return type->llvm_type;
}

ZigLLVMDIType *get_llvm_di_type(CodeGen *g, ZigType *type) {
    assertNoError(type_resolve(g, type, ResolveStatusLLVMFull));
    return type->llvm_di_type;
}

void src_assert(bool ok, AstNode *source_node) {
    if (ok) return;
    if (source_node == nullptr) {
        fprintf(stderr, "when analyzing (unknown source location): ");
    } else {
        fprintf(stderr, "when analyzing %s:%u:%u: ",
            buf_ptr(source_node->owner->data.structure.root_struct->path),
            (unsigned)source_node->line + 1, (unsigned)source_node->column + 1);
    }
    const char *msg = "assertion failed. This is a bug in the Zig compiler.";
    stage2_panic(msg, strlen(msg));
}<|MERGE_RESOLUTION|>--- conflicted
+++ resolved
@@ -7685,13 +7685,8 @@
 
     TypeUnionField *most_aligned_union_member = union_type->data.unionation.most_aligned_union_member;
     ZigType *tag_type = union_type->data.unionation.tag_type;
-<<<<<<< HEAD
     uint32_t gen_field_count = union_type->data.unionation.gen_field_count;
     if (gen_field_count == 0) {
-        union_type->llvm_type = get_llvm_type(g, tag_type);
-        union_type->llvm_di_type = get_llvm_di_type(g, tag_type);
-=======
-    if (most_aligned_union_member == nullptr) {
         if (tag_type == nullptr) {
             union_type->llvm_type = g->builtin_types.entry_void->llvm_type;
             union_type->llvm_di_type = g->builtin_types.entry_void->llvm_di_type;
@@ -7699,7 +7694,6 @@
             union_type->llvm_type = get_llvm_type(g, tag_type);
             union_type->llvm_di_type = get_llvm_di_type(g, tag_type);
         }
->>>>>>> 1b19c28c
         union_type->data.unionation.resolve_status = ResolveStatusLLVMFull;
         return;
     }
